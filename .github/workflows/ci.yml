name: ci

on:
  pull_request:
    branches:
      - '**'

jobs:
  lint_test:
    uses: babylonlabs-io/.github/.github/workflows/reusable_go_lint_test.yml@v0.7.0
<<<<<<< HEAD
    secrets: inherit
=======
>>>>>>> 30d2a1a4
    with:
      go-version: '1.23'
      go-lint-version: 'v1.60.2'
      run-unit-tests: true
      run-lint: true
      run-build: true
      run-gosec: true
      gosec-args: "-exclude-generated -exclude-dir=itest -exclude-dir=testutil ./..."

  e2e_babylon:
    runs-on: ubuntu-22.04
    steps:
      - uses: actions/checkout@v3
      - name: Set up Go
        uses: actions/setup-go@v4
        with:
          go-version: '1.23'
      - name: Run e2e Babylon tests
        run: make test-e2e-babylon

  e2e_wasmd:
    runs-on: ubuntu-22.04
    steps:
      - uses: actions/checkout@v3
      - name: Set up Go
        uses: actions/setup-go@v4
        with:
          go-version: '1.23'
      - name: Run e2e Wasmd tests
        run: make test-e2e-wasmd

  e2e_bcd:
    runs-on: ubuntu-22.04
    steps:
      - uses: actions/checkout@v3
      - name: Set up Go
        uses: actions/setup-go@v4
        with:
          go-version: '1.23'
      - name: Run e2e BCD tests
        run: make test-e2e-bcd

  e2e_op:
    runs-on: ubuntu-22.04
    steps:
      - uses: actions/checkout@v3
      - name: Set up Go
        uses: actions/setup-go@v4
        with:
          go-version: '1.23'
      - name: Run e2e OP tests
        run: make test-e2e-op

  docker_pipeline:
    uses: babylonlabs-io/.github/.github/workflows/reusable_docker_pipeline.yml@v0.7.0
    secrets: inherit
    with:
      publish: false
      dockerfile: ./Dockerfile
      repoName: finality-provider<|MERGE_RESOLUTION|>--- conflicted
+++ resolved
@@ -8,10 +8,7 @@
 jobs:
   lint_test:
     uses: babylonlabs-io/.github/.github/workflows/reusable_go_lint_test.yml@v0.7.0
-<<<<<<< HEAD
     secrets: inherit
-=======
->>>>>>> 30d2a1a4
     with:
       go-version: '1.23'
       go-lint-version: 'v1.60.2'
