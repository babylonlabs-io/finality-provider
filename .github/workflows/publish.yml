name: docker_publish

on:
  push:
    branches:
      - 'main'
      - 'base/consumer-chain-support'
    tags:
      - '*'

jobs:
  lint_test:
    uses: babylonlabs-io/.github/.github/workflows/reusable_go_lint_test.yml@v0.7.0
    with:
      go-version: '1.23'
      go-lint-version: 'v1.60.2'
      run-unit-tests: true
      run-lint: true
      run-build: true
      run-gosec: true
      gosec-args: "-exclude-generated -exclude-dir=itest -exclude-dir=testutil ./..."

  e2e_babylon:
    runs-on: ubuntu-22.04
    steps:
      - uses: actions/checkout@v3
      - name: Set up Go
        uses: actions/setup-go@v4
        with:
          go-version: '1.23'
      - name: Run e2e Babylon tests
        run: make test-e2e-babylon

  e2e_wasmd:
    runs-on: ubuntu-22.04
    steps:
      - uses: actions/checkout@v3
      - name: Set up Go
        uses: actions/setup-go@v4
        with:
          go-version: '1.23'
      - name: Run e2e Wasmd tests
        run: make test-e2e-wasmd

  e2e_bcd:
    runs-on: ubuntu-22.04
    steps:
      - uses: actions/checkout@v3
      - name: Set up Go
        uses: actions/setup-go@v4
        with:
          go-version: '1.23'
      - name: Run e2e BCD tests
        run: make test-e2e-bcd

# TODO: disable e2e_op as removing fast sync might introduce nontrivial change
#  e2e_op:
#    runs-on: ubuntu-22.04
#    steps:
#      - uses: actions/checkout@v3
#      - name: Set up Go
#        uses: actions/setup-go@v4
#        with:
#          go-version: '1.23'
#      - name: Set up the devnet data
#        run: make op-e2e-devnet
#      - name: Run e2e OP tests
#        run: make test-e2e-op

  docker_pipeline:
    needs: ["lint_test"]
<<<<<<< HEAD
    uses: babylonlabs-io/.github/.github/workflows/reusable_docker_pipeline.yml@v0.7.0
=======
    uses: babylonlabs-io/.github/.github/workflows/reusable_docker_pipeline.yml@v0.10.2
>>>>>>> 30d2a1a4
    secrets: inherit
    with:
      publish: true
      dockerfile: ./Dockerfile
      repoName: finality-provider
      docker_scan: true
    permissions:
      # required for all workflows
      security-events: write
      # required to fetch internal or private CodeQL packs
      packages: read<|MERGE_RESOLUTION|>--- conflicted
+++ resolved
@@ -69,11 +69,7 @@
 
   docker_pipeline:
     needs: ["lint_test"]
-<<<<<<< HEAD
-    uses: babylonlabs-io/.github/.github/workflows/reusable_docker_pipeline.yml@v0.7.0
-=======
     uses: babylonlabs-io/.github/.github/workflows/reusable_docker_pipeline.yml@v0.10.2
->>>>>>> 30d2a1a4
     secrets: inherit
     with:
       publish: true
