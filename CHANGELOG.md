<!--
Guiding Principles:

Changelogs are for humans, not machines.
There should be an entry for every single version.
The same types of changes should be grouped.
Versions and sections should be linkable.
The latest version comes first.
The release date of each version is displayed.
Mention whether you follow Semantic Versioning.

Usage:

Change log entries are to be added to the Unreleased section under the
appropriate stanza (see below). Each entry should have following format:

* [#PullRequestNumber](PullRequestLink) message

Types of changes (Stanzas):

"Features" for new features.
"Improvements" for changes in existing functionality.
"Deprecated" for soon-to-be removed features.
"Bug Fixes" for any bug fixes.
"Client Breaking" for breaking CLI commands and REST routes used by end-users.
"API Breaking" for breaking exported APIs used by developers building on SDK.
"State Machine Breaking" for any changes that result in a different AppState
given same genesisState and txList.
Ref: https://keepachangelog.com/en/1.0.0/
-->

# Changelog

All notable changes to this project will be documented in this file.

The format is based on [Keep a Changelog](https://keepachangelog.com/en/1.0.0/)

## Unreleased

### Bug Fixes

* [#508](https://github.com/babylonlabs-io/finality-provider/pull/508) fix: fixes registration with sign ctx
* [#568](https://github.com/babylonlabs-io/finality-provider/pull/568) fix: correct logic for ctx signing start

### Improvements

* [#493](https://github.com/babylonlabs-io/finality-provider/pull/493) chore: key migration for test keyring
* [#501](https://github.com/babylonlabs-io/finality-provider/pull/501) chore: signing context
* [#500](https://github.com/babylonlabs-io/finality-provider/pull/500) feat: fpd abstract poller implementation
* [502](https://github.com/babylonlabs-io/finality-provider/pull/502) chore: bump babylon to v3
* [512](https://github.com/babylonlabs-io/finality-provider/pull/512) chore: consumer interface refactor
* [515](https://github.com/babylonlabs-io/finality-provider/pull/515) chore: abstract randomness committer
* [#522](https://github.com/babylonlabs-io/finality-provider/pull/522) cli: refactor CLIs and generalise for rollup FPs
* [516](https://github.com/babylonlabs-io/finality-provider/pull/516) chore: abstract bootstrap
* [#517](https://github.com/babylonlabs-io/finality-provider/pull/518) feat: rollup BSN finality provider setup
* [#526](https://github.com/babylonlabs-io/finality-provider/pull/526) rollup: remove dependency to finality gadget
* [537](https://github.com/babylonlabs-io/finality-provider/pull/537) chore: mv helper methods from fpi
* [#538](https://github.com/babylonlabs-io/finality-provider/pull/538) chore: fix e2e tags and wrap check
* [520](https://github.com/babylonlabs-io/finality-provider/pull/520) chore: migration guide keyring test to file
* [#539](https://github.com/babylonlabs-io/finality-provider/pull/539) api: replace QueryLatestBlockHeight with QueryLatestBlock
* [#547](https://github.com/babylonlabs-io/finality-provider/pull/547) api: consolidate QueryActivatedHeight and QueryFinalityActivatationHeight APIs
* [#542](https://github.com/babylonlabs-io/finality-provider/pull/542) chore: abstract finality submitter
* [#550](https://github.com/babylonlabs-io/finality-provider/pull/550) chore: use context for lifecycle
* [#554](https://github.com/babylonlabs-io/finality-provider/pull/554) chore: rollup e2e parallel
* [#555](https://github.com/babylonlabs-io/finality-provider/pull/555) chore: babylon controller use ctx
* [#558](https://github.com/babylonlabs-io/finality-provider/pull/558) chore: creates cosmos-fpd bsn
* [#551](https://github.com/babylonlabs-io/finality-provider/pull/551)
  chore(rollup): add more tests for rollup bsn
* [#561](https://github.com/babylonlabs-io/finality-provider/pull/561) chore: run e2e in parallel
* [#563](https://github.com/babylonlabs-io/finality-provider/pull/563)
  chore(rollup): add missing fns in controller
* [#569](https://github.com/babylonlabs-io/finality-provider/pull/569)
  chore(rollup): add highest voted height query
* [#567](https://github.com/babylonlabs-io/finality-provider/pull/567) chore:
  e2e cosmos bsn
* [#570](https://github.com/babylonlabs-io/finality-provider/pull/570)
  chore(rollup): don't allow FP program to start if not in allowlist
* [#580](https://github.com/babylonlabs-io/finality-provider/pull/580) chore: bump bbn for v2 compatibility
* [#572](https://github.com/babylonlabs-io/finality-provider/pull/572)
  chore(rollup): ensure pub randomness is timestamped
* [#583](https://github.com/babylonlabs-io/finality-provider/pull/583)
  feat(rollup): sparse pub rand generation
* [#584](https://github.com/babylonlabs-io/finality-provider/pull/584) chore:
  bump go 1.24
* [#586](https://github.com/babylonlabs-io/finality-provider/pull/586) chore:
  init fp metrics
* [#592](https://github.com/babylonlabs-io/finality-provider/pull/592)
  chore(rollup): add unit tests for sparse pub randomness
<<<<<<< HEAD
* [#593](https://github.com/babylonlabs-io/finality-provider/pull/593)
  rollup: sparse pub rand commit leftovers

=======
* [#594](https://github.com/babylonlabs-io/finality-provider/pull/594)
  chore(rollup): remove allowlist requirement for starting rollup FP
>>>>>>> 7dca59af

## v1.1.0-rc.1

### Improvements

* [#494](https://github.com/babylonlabs-io/finality-provider/pull/494) Add spec for Consumers.
* [#469](https://github.com/babylonlabs-io/finality-provider/pull/469) chore: e2e unsafe pub rand commit
* [#466](https://github.com/babylonlabs-io/finality-provider/pull/466) feat: hot backup eotsd
* [#487](https://github.com/babylonlabs-io/finality-provider/pull/487) chore: unlock cmd hmac and password from input
* [#489](https://github.com/babylonlabs-io/finality-provider/pull/489) chore: validate keyring-backend in cfg

### Bug Fixes

* [#480](https://github.com/babylonlabs-io/finality-provider/pull/480) chore: add mutex to SignSchnorrSigFromKeyname

## v1.1.0-rc.0

### Bug Fixes

* [#427](https://github.com/babylonlabs-io/finality-provider/pull/427) fix: handle uninitialized commissionInfo when editing fp

### Improvements

* [#436](https://github.com/babylonlabs-io/finality-provider/pull/436) chore: ignore double sign error
* [#435](https://github.com/babylonlabs-io/finality-provider/pull/435) chore: remove unused bitcoinnetwork config
* [#447](https://github.com/babylonlabs-io/finality-provider/pull/447) chore: remove the address
* [#449](https://github.com/babylonlabs-io/finality-provider/pull/449) chore: remove bbn address from eots keys - show and list
* [#450](https://github.com/babylonlabs-io/finality-provider/pull/450) chore: metrics for votes
* [#464](https://github.com/babylonlabs-io/finality-provider/pull/464) chore: fix flaky tests
* [#469](https://github.com/babylonlabs-io/finality-provider/pull/469) feat: unlock eotsd keyring
* [#475](https://github.com/babylonlabs-io/finality-provider/pull/475) chore: bump bbn v2.0.0-rc.0

## v1.0.0

## v1.0.0-rc.6

* [#424](https://github.com/babylonlabs-io/finality-provider/pull/424) Bump Babylon v1.0.0

## v1.0.0-rc.5

### Improvements

* [#374](https://github.com/babylonlabs-io/finality-provider/pull/374) HMAC proto match and remove env requirement.
* [#372](https://github.com/babylonlabs-io/finality-provider/pull/372) Add expected errors to finality vote sending.
* [#364](https://github.com/babylonlabs-io/finality-provider/pull/364) HMAC authentication service between fpd and eotsd.
* [#335](https://github.com/babylonlabs-io/finality-provider/pull/335) chore: fix CosmWasm controller
* [#331](https://github.com/babylonlabs-io/finality-provider/pull/331) Bump Cosmos integration dependencies
* [#335](https://github.com/babylonlabs-io/finality-provider/pull/335) chore: fix CosmWasm controller
* [#358](https://github.com/babylonlabs-io/finality-provider/pull/358) Bump Babylon dependency and add changes related to `x/btcstaking` module
* [#391](https://github.com/babylonlabs-io/finality-provider/pull/391) Improve config and operation doc
* [#382](https://github.com/babylonlabs-io/finality-provider/pull/382) chore: enforcing keyring-backend test in `fpd start` and `eotsd start`
* [#397](https://github.com/babylonlabs-io/finality-provider/pull/397) chore: overwrite randomness proof
* [#399](https://github.com/babylonlabs-io/finality-provider/pull/399) chore: submit immediately
* [#410](https://github.com/babylonlabs-io/finality-provider/pull/410) chore: rollback sign records from eots store
* [#413](https://github.com/babylonlabs-io/finality-provider/pull/413) chore: rm default value for app hash flag
* [#427](https://github.com/babylonlabs-io/finality-provider/pull/427) fix: handle uninitialized commissionInfo when editing fp

## v1.0.0-rc.2

### Improvements

* [#337](https://github.com/babylonlabs-io/finality-provider/pull/337) Cleanup EOTS manager interfaces
* [#351](https://github.com/babylonlabs-io/finality-provider/pull/351) Add recover proof cmd
* [#356](https://github.com/babylonlabs-io/finality-provider/pull/356) Add finality provider `reward-gauges` query cmd

### Bug Fixes

* [#333](https://github.com/babylonlabs-io/finality-provider/pull/333) poller: skip if no new block is polled
* [#328](https://github.com/babylonlabs-io/finality-provider/pull/328) Fix small bias in EOTS private key generation
* [#327](https://github.com/babylonlabs-io/finality-provider/pull/327) fix: no add failed cycles count when chain poller no found new blocks
* [#231](https://github.com/babylonlabs-io/finality-provider/pull/231) fix: withdrawal cli for rewards fp

## v1.0.0-rc.1

## v0.15.1

### Improvements

* [#62](https://github.com/babylonlabs-io/finality-provider/pull/62) **Consumer chain support.**
This PR contains a series of PRs on BTC staking integration, with support for OP stack chains and
Cosmos chains.
* [#314](https://github.com/babylonlabs-io/finality-provider/pull/314) nit: Dockerfile AS casing
* [#320](https://github.com/babylonlabs-io/finality-provider/pull/320) chore: show `pubkey_hex` at `eotsd keys show` and `eotsd keys list`

### Bug Fixes

* [#316](https://github.com/babylonlabs-io/finality-provider/pull/316) fix: typo in config validation

## v0.15.0

### Bug Fixes

* [#296](https://github.com/babylonlabs-io/finality-provider/pull/296) fix: edit finality provider commission-rate
* [#307](https://github.com/babylonlabs-io/finality-provider/pull/307) fix: increment fp_total_failed_votes

### Improvements

* [#251](https://github.com/babylonlabs-io/finality-provider/pull/251) Add nlreturn lint
* [#252](https://github.com/babylonlabs-io/finality-provider/pull/252) Remove interceptors and use context
* [#266](https://github.com/babylonlabs-io/finality-provider/pull/266) Change default config
* [#262](https://github.com/babylonlabs-io/finality-provider/pull/262) Add new command to export pop
* [#284](https://github.com/babylonlabs-io/finality-provider/pull/284) Add new command to delete pop
* [#277](https://github.com/babylonlabs-io/finality-provider/pull/277) Poll many blocks in poller
* [#291](https://github.com/babylonlabs-io/finality-provider/pull/291) chore: remove skip height
* [#294](https://github.com/babylonlabs-io/finality-provider/pull/294) chore: Improve fpd start
* [#297](https://github.com/babylonlabs-io/finality-provider/pull/297) Add new command to validate pop
* [#302](https://github.com/babylonlabs-io/finality-provider/pull/302) Update pop commands to write to a file
* [#301](https://github.com/babylonlabs-io/finality-provider/pull/301) chore: check tx index enabled
* [#308](https://github.com/babylonlabs-io/finality-provider/issues/308) chore: bump babylon to v1.0.0-rc.4

## v0.14.3

### Improvements

* [#253](https://github.com/babylonlabs-io/finality-provider/issues/253) Refactor to start from the last finalized height
* [#260](https://github.com/babylonlabs-io/finality-provider/pull/260) Allow running of jailed fp

## v0.14.2

### Bug Fixes

* [#244](https://github.com/babylonlabs-io/finality-provider/pull/244) fix: save key name mapping
verifies if there is a eots client running
* [#246](https://github.com/babylonlabs-io/finality-provider/pull/246) fix: start fp after register

## v0.14.1

### Bug Fixes

* [#240](https://github.com/babylonlabs-io/finality-provider/pull/240) fix removed printf in cmd command

## v0.14.0

### Improvements

* [#207](https://github.com/babylonlabs-io/finality-provider/pull/207) create finality provider from JSON file
* [#208](https://github.com/babylonlabs-io/finality-provider/pull/208) Remove sync fp status loop
* [#211](https://github.com/babylonlabs-io/finality-provider/pull/211) Clean up unused cmd
* [#214](https://github.com/babylonlabs-io/finality-provider/pull/214) Gradual benchmark
* [#216](https://github.com/babylonlabs-io/finality-provider/pull/216) Add multiple fpd connecting to one eotsd in e2e tests
* [#218](https://github.com/babylonlabs-io/finality-provider/pull/218) Prune used merkle proof
* [#221](https://github.com/babylonlabs-io/finality-provider/pull/221) Cleanup TODOs
* [#228](https://github.com/babylonlabs-io/finality-provider/pull/228) Save key name mapping in eotsd import commands
* [#227](https://github.com/babylonlabs-io/finality-provider/pull/227) Fix FP submission loop
* [#226](https://github.com/babylonlabs-io/finality-provider/pull/226) Update local fp before register
* [#233](https://github.com/babylonlabs-io/finality-provider/pull/233) Refactor CommitPubRand
* [#234](https://github.com/babylonlabs-io/finality-provider/pull/234) eotsd ls command
* [#238](https://github.com/babylonlabs-io/finality-provider/pull/238) bump babylon v1.0.0-rc.1

## v0.13.1

### Bug Fixes

* [#199](https://github.com/babylonlabs-io/finality-provider/pull/199) EOTS signing for multiple finality providers
* [#203](https://github.com/babylonlabs-io/finality-provider/pull/203) fpd cli: Withdraw rewards and set withdraw addr

## v0.13.0

### Improvements

* [#175](https://github.com/babylonlabs-io/finality-provider/pull/175) adds: `eotsd version` command
* [#179](https://github.com/babylonlabs-io/finality-provider/pull/179) Change `btc_pk` text to `eots_pk` in CLI
* [#182](https://github.com/babylonlabs-io/finality-provider/pull/182) Remove fp manager
* [#184](https://github.com/babylonlabs-io/finality-provider/pull/184) eots manager sign record store
* [#189](https://github.com/babylonlabs-io/finality-provider/pull/189) Remove `fpd register-finality-provider` cmd
* [#190](https://github.com/babylonlabs-io/finality-provider/pull/190) Benchmark pub rand
* [#193](https://github.com/babylonlabs-io/finality-provider/pull/193) adds unsafeSignEOTS for e2e tests
* [#195](https://github.com/babylonlabs-io/finality-provider/pull/195) Not block unjailing
* [#197](https://github.com/babylonlabs-io/finality-provider/pull/197) Bump Babylon to v0.18.0

### Bug Fixes

* [#166](https://github.com/babylonlabs-io/finality-provider/pull/166) fix: `eotsd keys add` `--output` flag

### Improvements

* [#149](https://github.com/babylonlabs-io/finality-provider/pull/149) Remove update of config after `fpd keys add`
* [#148](https://github.com/babylonlabs-io/finality-provider/pull/148) Allow command `eotsd keys add` to use
empty HD path to derive new key and use master private key.
* [#153](https://github.com/babylonlabs-io/finality-provider/pull/153) Add `unsafe-commit-pubrand` command
* [#154](https://github.com/babylonlabs-io/finality-provider/pull/154) Use sign schnorr instead of getting private key from EOTS manager
* [#167](https://github.com/babylonlabs-io/finality-provider/pull/167) Remove last processed height
* [#168](https://github.com/babylonlabs-io/finality-provider/pull/168) Remove key creation in `create-finality-provider`
* [#176](https://github.com/babylonlabs-io/finality-provider/pull/176) Refactor
determining start height based on [ADR-35](https://github.com/babylonlabs-io/pm/blob/main/adr/adr-035-slashing-protection.md)

### v0.12.1

### Bug Fixes

* [#158](https://github.com/babylonlabs-io/finality-provider/pull/158) Remove start height validation

## v0.12.0

### Bug Fixes

* [#139](https://github.com/babylonlabs-io/finality-provider/pull/139) Ignore voting power not updated error

### Improvements

* [#127](https://github.com/babylonlabs-io/finality-provider/pull/127) Bump docker workflow version and fix some dockerfile issue
* [#132](https://github.com/babylonlabs-io/finality-provider/pull/132) Replace fast sync with batch processing
* [#146](https://github.com/babylonlabs-io/finality-provider/pull/146) Upgrade Babylon to v0.17.1

### Documentation

[#120](https://github.com/babylonlabs-io/finality-provider/pull/120) Spec of
finality vote submission

## v0.11.0

### Improvements

* [#126](https://github.com/babylonlabs-io/finality-provider/pull/126) Adds linting config
* [#128](https://github.com/babylonlabs-io/finality-provider/pull/128) Upgrade Babylon to v0.16.0

### Documentation

* [#117](https://github.com/babylonlabs-io/finality-provider/pull/117) Spec of
commit public randomness
* [#130](https://github.com/babylonlabs-io/finality-provider/pull/130) Finality
Provider operation documentation

### Bug Fixes

* [#124](https://github.com/babylonlabs-io/finality-provider/pull/124) Ignore
duplicated finality vote error

## v0.10.0

### Improvements

* [#114](https://github.com/babylonlabs-io/finality-provider/pull/114) Bump Babylon version to v0.15.0
* [#102](https://github.com/babylonlabs-io/finality-provider/pull/102) Improve `eotsd keys add` command
* [#104](https://github.com/babylonlabs-io/finality-provider/pull/104) Print fpd binary version
* [#87](https://github.com/babylonlabs-io/finality-provider/pull/87) Rename ChainName to ChainType

## v0.9.1

### Bug Fixes

* [#107](https://github.com/babylonlabs-io/finality-provider/pull/107) Fix commit
start height when the finality activation height is higher than the current
block tip

## v0.9.0

### Improvements

* [#101](https://github.com/babylonlabs-io/finality-provider/pull/101) Add finality activation
height check in finality voting and commit pub rand start height and bump Babylon version to
v0.14.0

## v0.8.0

### Improvements

* [#97](https://github.com/babylonlabs-io/finality-provider/pull/97) Bump Babylon version to v0.13.0
* [#90](https://github.com/babylonlabs-io/finality-provider/pull/90) CLI edit finality provider
* [#91](https://github.com/babylonlabs-io/finality-provider/pull/91) Go releaser setup
  and move changelog reminder out
* [#86](https://github.com/babylonlabs-io/finality-provider/pull/86) Remove running multiple fp instances support<|MERGE_RESOLUTION|>--- conflicted
+++ resolved
@@ -86,14 +86,10 @@
   init fp metrics
 * [#592](https://github.com/babylonlabs-io/finality-provider/pull/592)
   chore(rollup): add unit tests for sparse pub randomness
-<<<<<<< HEAD
 * [#593](https://github.com/babylonlabs-io/finality-provider/pull/593)
   rollup: sparse pub rand commit leftovers
-
-=======
 * [#594](https://github.com/babylonlabs-io/finality-provider/pull/594)
   chore(rollup): remove allowlist requirement for starting rollup FP
->>>>>>> 7dca59af
 
 ## v1.1.0-rc.1
 
