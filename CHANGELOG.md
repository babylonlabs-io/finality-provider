--- conflicted
+++ resolved
@@ -37,13 +37,11 @@
 
 ## Unreleased
 
-<<<<<<< HEAD
 ### Improvements
 
 * [149](https://github.com/babylonlabs-io/finality-provider/pull/149) Remove update of config after `fpd keys add`
-=======
+
 ## v0.12.0
->>>>>>> 5dff674f
 
 ### Bug Fixes
 
