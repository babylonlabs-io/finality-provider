--- conflicted
+++ resolved
@@ -39,11 +39,9 @@
 
 ### Bug fixes
 
-<<<<<<< HEAD
 * [#622](https://github.com/babylonlabs-io/finality-provider/pull/622) fix: bbn tip height unused
-=======
 * [#621](https://github.com/babylonlabs-io/finality-provider/pull/621) fix: benchmark commit pub rnd
->>>>>>> b166320c
+
 
 ### Improvements
 
