<!--
Guiding Principles:

Changelogs are for humans, not machines.
There should be an entry for every single version.
The same types of changes should be grouped.
Versions and sections should be linkable.
The latest version comes first.
The release date of each version is displayed.
Mention whether you follow Semantic Versioning.

Usage:

Change log entries are to be added to the Unreleased section under the
appropriate stanza (see below). Each entry should have following format:

* [#PullRequestNumber](PullRequestLink) message

Types of changes (Stanzas):

"Features" for new features.
"Improvements" for changes in existing functionality.
"Deprecated" for soon-to-be removed features.
"Bug Fixes" for any bug fixes.
"Client Breaking" for breaking CLI commands and REST routes used by end-users.
"API Breaking" for breaking exported APIs used by developers building on SDK.
"State Machine Breaking" for any changes that result in a different AppState
given same genesisState and txList.
Ref: https://keepachangelog.com/en/1.0.0/
-->

# Changelog

All notable changes to this project will be documented in this file.

The format is based on [Keep a Changelog](https://keepachangelog.com/en/1.0.0/)

## Unreleased

<<<<<<< HEAD
### Improvements

* [#90](https://github.com/babylonlabs-io/finality-provider/pull/90) CLI edit finality provider
=======
### Misc Improvements

* [#91](https://github.com/babylonlabs-io/finality-provider/pull/91) Go releaser setup
  and move changelog reminder out
>>>>>>> 5af9109e
<|MERGE_RESOLUTION|>--- conflicted
+++ resolved
@@ -37,13 +37,8 @@
 
 ## Unreleased
 
-<<<<<<< HEAD
-### Improvements
+### Misc Improvements
 
 * [#90](https://github.com/babylonlabs-io/finality-provider/pull/90) CLI edit finality provider
-=======
-### Misc Improvements
-
 * [#91](https://github.com/babylonlabs-io/finality-provider/pull/91) Go releaser setup
-  and move changelog reminder out
->>>>>>> 5af9109e
+  and move changelog reminder out