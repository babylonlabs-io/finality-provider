<!--
Guiding Principles:

Changelogs are for humans, not machines.
There should be an entry for every single version.
The same types of changes should be grouped.
Versions and sections should be linkable.
The latest version comes first.
The release date of each version is displayed.
Mention whether you follow Semantic Versioning.

Usage:

Change log entries are to be added to the Unreleased section under the
appropriate stanza (see below). Each entry should have following format:

* [#PullRequestNumber](PullRequestLink) message

Types of changes (Stanzas):

"Features" for new features.
"Improvements" for changes in existing functionality.
"Deprecated" for soon-to-be removed features.
"Bug Fixes" for any bug fixes.
"Client Breaking" for breaking CLI commands and REST routes used by end-users.
"API Breaking" for breaking exported APIs used by developers building on SDK.
"State Machine Breaking" for any changes that result in a different AppState
given same genesisState and txList.
Ref: https://keepachangelog.com/en/1.0.0/
-->

# Changelog

All notable changes to this project will be documented in this file.

The format is based on [Keep a Changelog](https://keepachangelog.com/en/1.0.0/)

## Unreleased

<<<<<<< HEAD
### Misc Improvements

* [#87](https://github.com/babylonlabs-io/finality-provider/pull/87) Rename ChainName to ChainType
=======
## v0.10.0

### Improvements

* [#114](https://github.com/babylonlabs-io/finality-provider/pull/114) Bump Babylon version to v0.15.0
* [#102](https://github.com/babylonlabs-io/finality-provider/pull/102) Improve `eotsd keys add` command
* [#104](https://github.com/babylonlabs-io/finality-provider/pull/104) Print fpd binary version

## v0.9.1

### Bug Fixes

* [#107](https://github.com/babylonlabs-io/finality-provider/pull/107) Fix commit
start height when the finality activation height is higher than the current
block tip

## v0.9.0

### Improvements

* [#101](https://github.com/babylonlabs-io/finality-provider/pull/101) Add finality activation
height check in finality voting and commit pub rand start height and bump Babylon version to
v0.14.0

>>>>>>> 0573858d
## v0.8.0

### Improvements

* [#97](https://github.com/babylonlabs-io/finality-provider/pull/97) Bump Babylon version to v0.13.0
* [#90](https://github.com/babylonlabs-io/finality-provider/pull/90) CLI edit finality provider
* [#91](https://github.com/babylonlabs-io/finality-provider/pull/91) Go releaser setup
  and move changelog reminder out
* [#86](https://github.com/babylonlabs-io/finality-provider/pull/86) Remove running multiple fp instances support<|MERGE_RESOLUTION|>--- conflicted
+++ resolved
@@ -37,11 +37,6 @@
 
 ## Unreleased
 
-<<<<<<< HEAD
-### Misc Improvements
-
-* [#87](https://github.com/babylonlabs-io/finality-provider/pull/87) Rename ChainName to ChainType
-=======
 ## v0.10.0
 
 ### Improvements
@@ -49,6 +44,7 @@
 * [#114](https://github.com/babylonlabs-io/finality-provider/pull/114) Bump Babylon version to v0.15.0
 * [#102](https://github.com/babylonlabs-io/finality-provider/pull/102) Improve `eotsd keys add` command
 * [#104](https://github.com/babylonlabs-io/finality-provider/pull/104) Print fpd binary version
+* [#87](https://github.com/babylonlabs-io/finality-provider/pull/87) Rename ChainName to ChainType
 
 ## v0.9.1
 
@@ -66,7 +62,6 @@
 height check in finality voting and commit pub rand start height and bump Babylon version to
 v0.14.0
 
->>>>>>> 0573858d
 ## v0.8.0
 
 ### Improvements
