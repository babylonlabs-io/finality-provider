<!--
Guiding Principles:

Changelogs are for humans, not machines.
There should be an entry for every single version.
The same types of changes should be grouped.
Versions and sections should be linkable.
The latest version comes first.
The release date of each version is displayed.
Mention whether you follow Semantic Versioning.

Usage:

Change log entries are to be added to the Unreleased section under the
appropriate stanza (see below). Each entry should have following format:

* [#PullRequestNumber](PullRequestLink) message

Types of changes (Stanzas):

"Features" for new features.
"Improvements" for changes in existing functionality.
"Deprecated" for soon-to-be removed features.
"Bug Fixes" for any bug fixes.
"Client Breaking" for breaking CLI commands and REST routes used by end-users.
"API Breaking" for breaking exported APIs used by developers building on SDK.
"State Machine Breaking" for any changes that result in a different AppState
given same genesisState and txList.
Ref: https://keepachangelog.com/en/1.0.0/
-->

# Changelog

All notable changes to this project will be documented in this file.

The format is based on [Keep a Changelog](https://keepachangelog.com/en/1.0.0/)

## Unreleased

<<<<<<< HEAD
### Misc Improvements

* [#104](https://github.com/babylonlabs-io/finality-provider/pull/104) Print fpd binary version
=======
## v0.9.0

### Improvements

* [#101](https://github.com/babylonlabs-io/finality-provider/pull/101) Add finality activation
height check in finality voting and commit pub rand start height and bump Babylon version to
v0.14.0
>>>>>>> 1ee2769d

## v0.8.0

### Improvements

* [#97](https://github.com/babylonlabs-io/finality-provider/pull/97) Bump Babylon version to v0.13.0
* [#90](https://github.com/babylonlabs-io/finality-provider/pull/90) CLI edit finality provider
* [#91](https://github.com/babylonlabs-io/finality-provider/pull/91) Go releaser setup
  and move changelog reminder out
* [#86](https://github.com/babylonlabs-io/finality-provider/pull/86) Remove running multiple fp instances support<|MERGE_RESOLUTION|>--- conflicted
+++ resolved
@@ -37,11 +37,11 @@
 
 ## Unreleased
 
-<<<<<<< HEAD
-### Misc Improvements
+### Improvements
 
 * [#104](https://github.com/babylonlabs-io/finality-provider/pull/104) Print fpd binary version
-=======
+
+
 ## v0.9.0
 
 ### Improvements
@@ -49,7 +49,6 @@
 * [#101](https://github.com/babylonlabs-io/finality-provider/pull/101) Add finality activation
 height check in finality voting and commit pub rand start height and bump Babylon version to
 v0.14.0
->>>>>>> 1ee2769d
 
 ## v0.8.0
 
