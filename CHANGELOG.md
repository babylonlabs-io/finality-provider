<!--
Guiding Principles:

Changelogs are for humans, not machines.
There should be an entry for every single version.
The same types of changes should be grouped.
Versions and sections should be linkable.
The latest version comes first.
The release date of each version is displayed.
Mention whether you follow Semantic Versioning.

Usage:

Change log entries are to be added to the Unreleased section under the
appropriate stanza (see below). Each entry should have following format:

* [#PullRequestNumber](PullRequestLink) message

Types of changes (Stanzas):

"Features" for new features.
"Improvements" for changes in existing functionality.
"Deprecated" for soon-to-be removed features.
"Bug Fixes" for any bug fixes.
"Client Breaking" for breaking CLI commands and REST routes used by end-users.
"API Breaking" for breaking exported APIs used by developers building on SDK.
"State Machine Breaking" for any changes that result in a different AppState
given same genesisState and txList.
Ref: https://keepachangelog.com/en/1.0.0/
-->

# Changelog

All notable changes to this project will be documented in this file.

The format is based on [Keep a Changelog](https://keepachangelog.com/en/1.0.0/)

## Unreleased

### Bug Fixes

<<<<<<< HEAD
* [#246](https://github.com/babylonlabs-io/finality-provider/pull/246) fix: start fp after register
=======
* [#244](https://github.com/babylonlabs-io/finality-provider/pull/244) fix: save key name mapping
verifies if there is a eots client running
>>>>>>> 818f36fa

## v0.14.1

### Bug Fixes

* [#240](https://github.com/babylonlabs-io/finality-provider/pull/240) fix removed printf in cmd command

## v0.14.0

### Improvements

* [#207](https://github.com/babylonlabs-io/finality-provider/pull/207) create finality provider from JSON file
* [#208](https://github.com/babylonlabs-io/finality-provider/pull/208) Remove sync fp status loop
* [#211](https://github.com/babylonlabs-io/finality-provider/pull/211) Clean up unused cmd
* [#214](https://github.com/babylonlabs-io/finality-provider/pull/214) Gradual benchmark
* [#216](https://github.com/babylonlabs-io/finality-provider/pull/216) Add multiple fpd connecting to one eotsd in e2e tests
* [#218](https://github.com/babylonlabs-io/finality-provider/pull/218) Prune used merkle proof
* [#221](https://github.com/babylonlabs-io/finality-provider/pull/221) Cleanup TODOs
* [#228](https://github.com/babylonlabs-io/finality-provider/pull/228) Save key name mapping in eotsd import commands
* [#227](https://github.com/babylonlabs-io/finality-provider/pull/227) Fix FP submission loop
* [#226](https://github.com/babylonlabs-io/finality-provider/pull/226) Update local fp before register
* [#233](https://github.com/babylonlabs-io/finality-provider/pull/233) Refactor CommitPubRand
* [#234](https://github.com/babylonlabs-io/finality-provider/pull/234) eotsd ls command
* [#238](https://github.com/babylonlabs-io/finality-provider/pull/238) bump babylon v1.0.0-rc.1

## v0.13.1

### Bug Fixes

* [#199](https://github.com/babylonlabs-io/finality-provider/pull/199) EOTS signing for multiple finality providers
* [#203](https://github.com/babylonlabs-io/finality-provider/pull/203) fpd cli: Withdraw rewards and set withdraw addr

## v0.13.0

### Improvements

* [#175](https://github.com/babylonlabs-io/finality-provider/pull/175) adds: `eotsd version` command
* [#179](https://github.com/babylonlabs-io/finality-provider/pull/179) Change `btc_pk` text to `eots_pk` in CLI
* [#182](https://github.com/babylonlabs-io/finality-provider/pull/182) Remove fp manager
* [#184](https://github.com/babylonlabs-io/finality-provider/pull/184) eots manager sign record store
* [#189](https://github.com/babylonlabs-io/finality-provider/pull/189) Remove `fpd register-finality-provider` cmd
* [#190](https://github.com/babylonlabs-io/finality-provider/pull/190) Benchmark pub rand
* [#193](https://github.com/babylonlabs-io/finality-provider/pull/193) adds unsafeSignEOTS for e2e tests
* [#195](https://github.com/babylonlabs-io/finality-provider/pull/195) Not block unjailing
* [#197](https://github.com/babylonlabs-io/finality-provider/pull/197) Bump Babylon to v0.18.0

### Bug Fixes

* [#166](https://github.com/babylonlabs-io/finality-provider/pull/166) fix: `eotsd keys add` `--output` flag

### Improvements

* [#149](https://github.com/babylonlabs-io/finality-provider/pull/149) Remove update of config after `fpd keys add`
* [#148](https://github.com/babylonlabs-io/finality-provider/pull/148) Allow command `eotsd keys add` to use
empty HD path to derive new key and use master private key.
* [#153](https://github.com/babylonlabs-io/finality-provider/pull/153) Add `unsafe-commit-pubrand` command
* [#154](https://github.com/babylonlabs-io/finality-provider/pull/154) Use sign schnorr instead of getting private key from EOTS manager
* [#167](https://github.com/babylonlabs-io/finality-provider/pull/167) Remove last processed height
* [#168](https://github.com/babylonlabs-io/finality-provider/pull/168) Remove key creation in `create-finality-provider`
* [#176](https://github.com/babylonlabs-io/finality-provider/pull/176) Refactor
determining start height based on [ADR-35](https://github.com/babylonlabs-io/pm/blob/main/adr/adr-035-slashing-protection.md)

### v0.12.1

### Bug Fixes

* [#158](https://github.com/babylonlabs-io/finality-provider/pull/158) Remove start height validation

## v0.12.0

### Bug Fixes

* [#139](https://github.com/babylonlabs-io/finality-provider/pull/139) Ignore voting power not updated error

### Improvements

* [#127](https://github.com/babylonlabs-io/finality-provider/pull/127) Bump docker workflow version and fix some dockerfile issue
* [#132](https://github.com/babylonlabs-io/finality-provider/pull/132) Replace fast sync with batch processing
* [#146](https://github.com/babylonlabs-io/finality-provider/pull/146) Upgrade Babylon to v0.17.1

### Documentation

[#120](https://github.com/babylonlabs-io/finality-provider/pull/120) Spec of
finality vote submission

## v0.11.0

### Improvements

* [#126](https://github.com/babylonlabs-io/finality-provider/pull/126) Adds linting config
* [#128](https://github.com/babylonlabs-io/finality-provider/pull/128) Upgrade Babylon to v0.16.0

### Documentation

* [#117](https://github.com/babylonlabs-io/finality-provider/pull/117) Spec of
commit public randomness
* [#130](https://github.com/babylonlabs-io/finality-provider/pull/130) Finality
Provider operation documentation

### Bug Fixes

* [#124](https://github.com/babylonlabs-io/finality-provider/pull/124) Ignore
duplicated finality vote error

## v0.10.0

### Improvements

* [#114](https://github.com/babylonlabs-io/finality-provider/pull/114) Bump Babylon version to v0.15.0
* [#102](https://github.com/babylonlabs-io/finality-provider/pull/102) Improve `eotsd keys add` command
* [#104](https://github.com/babylonlabs-io/finality-provider/pull/104) Print fpd binary version
* [#87](https://github.com/babylonlabs-io/finality-provider/pull/87) Rename ChainName to ChainType

## v0.9.1

### Bug Fixes

* [#107](https://github.com/babylonlabs-io/finality-provider/pull/107) Fix commit
start height when the finality activation height is higher than the current
block tip

## v0.9.0

### Improvements

* [#101](https://github.com/babylonlabs-io/finality-provider/pull/101) Add finality activation
height check in finality voting and commit pub rand start height and bump Babylon version to
v0.14.0

## v0.8.0

### Improvements

* [#97](https://github.com/babylonlabs-io/finality-provider/pull/97) Bump Babylon version to v0.13.0
* [#90](https://github.com/babylonlabs-io/finality-provider/pull/90) CLI edit finality provider
* [#91](https://github.com/babylonlabs-io/finality-provider/pull/91) Go releaser setup
  and move changelog reminder out
* [#86](https://github.com/babylonlabs-io/finality-provider/pull/86) Remove running multiple fp instances support<|MERGE_RESOLUTION|>--- conflicted
+++ resolved
@@ -39,12 +39,9 @@
 
 ### Bug Fixes
 
-<<<<<<< HEAD
-* [#246](https://github.com/babylonlabs-io/finality-provider/pull/246) fix: start fp after register
-=======
 * [#244](https://github.com/babylonlabs-io/finality-provider/pull/244) fix: save key name mapping
 verifies if there is a eots client running
->>>>>>> 818f36fa
+* [#246](https://github.com/babylonlabs-io/finality-provider/pull/246) fix: start fp after register
 
 ## v0.14.1
 
