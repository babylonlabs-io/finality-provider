--- conflicted
+++ resolved
@@ -37,12 +37,11 @@
 
 ## Unreleased
 
-<<<<<<< HEAD
 ### Documentation
 
 [#120](https://github.com/babylonlabs-io/finality-provider/pull/120) Spec of
 finality vote submission
-=======
+
 ## v0.11.0
 
 ### Improvements
@@ -59,7 +58,6 @@
 
 * [#124](https://github.com/babylonlabs-io/finality-provider/pull/124) Ignore
 duplicated finality vote error
->>>>>>> ab8df8b0
 
 ## v0.10.0
 
