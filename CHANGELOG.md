--- conflicted
+++ resolved
@@ -37,11 +37,10 @@
 
 ## Unreleased
 
-<<<<<<< HEAD
-=======
+## v0.14.1
+
 * [#240](https://github.com/babylonlabs-io/finality-provider/pull/240) fix removed printf in cmd command
 
->>>>>>> 709e2c27
 ## v0.14.0
 
 ### Improvements
