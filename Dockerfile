--- conflicted
+++ resolved
@@ -8,8 +8,8 @@
 
 
 RUN apk add --no-cache --update openssh git make build-base linux-headers libc-dev \
-                                pkgconfig zeromq-dev musl-dev alpine-sdk libsodium-dev \
-                                libzmq-static libsodium-static gcc
+    pkgconfig zeromq-dev musl-dev alpine-sdk libsodium-dev \
+    libzmq-static libsodium-static gcc
 
 
 RUN mkdir -p /root/.ssh && ssh-keyscan github.com >> /root/.ssh/known_hosts
@@ -20,18 +20,14 @@
 WORKDIR /go/src/github.com/babylonlabs-io/finality-provider
 # Cache dependencies
 COPY go.mod go.sum /go/src/github.com/babylonlabs-io/finality-provider/
-<<<<<<< HEAD
 RUN --mount=type=secret,id=sshKey,target=/root/.ssh/id_rsa go mod download
-=======
-RUN go mod download
->>>>>>> 743412ef
 # Copy the rest of the files
 COPY ./ /go/src/github.com/babylonlabs-io/finality-provider/
 
 # Cosmwasm - Download correct libwasmvm version
 RUN WASMVM_VERSION=$(grep github.com/CosmWasm/wasmvm go.mod | cut -d' ' -f2) && \
     wget https://github.com/CosmWasm/wasmvm/releases/download/$WASMVM_VERSION/libwasmvm_muslc.$(uname -m).a \
-        -O /lib/libwasmvm_muslc.$(uname -m).a && \
+    -O /lib/libwasmvm_muslc.$(uname -m).a && \
     # verify checksum
     wget https://github.com/CosmWasm/wasmvm/releases/download/$WASMVM_VERSION/checksums.txt -O /tmp/checksums.txt && \
     sha256sum /lib/libwasmvm_muslc.$(uname -m).a | grep $(cat /tmp/checksums.txt | grep libwasmvm_muslc.$(uname -m) | cut -d ' ' -f 1)
