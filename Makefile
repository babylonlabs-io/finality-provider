--- conflicted
+++ resolved
@@ -71,7 +71,6 @@
 test:
 	go test -v ./...
 
-<<<<<<< HEAD
 install-babylond:
 	cd $(TOOLS_DIR); \
 	go install -trimpath $(BABYLON_PKG)
@@ -127,10 +126,6 @@
 	| circleci tests run --command \
 	"xargs go test -race -mod=readonly -timeout=25m -v $(PACKAGES_E2E_OP) -count=1 --tags=e2e_op --run" \
 	--split-by=name --timings-type=name
-=======
-test-e2e:
-	go test -mod=readonly -failfast -timeout=25m -v $(PACKAGES_E2E) -count=1 --tags=e2e
->>>>>>> 30d2a1a4
 
 ###############################################################################
 ###                                Protobuf                                 ###
