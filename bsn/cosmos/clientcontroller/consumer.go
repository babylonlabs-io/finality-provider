package clientcontroller

import (
	"context"
	"encoding/json"
	"errors"
	"fmt"
<<<<<<< HEAD

	"math"
=======
	"regexp"
>>>>>>> cc14f0fc
	"sort"
	"strconv"
	"strings"
	"time"

	"github.com/avast/retry-go/v4"
	"github.com/babylonlabs-io/babylon-sdk/x/babylon/types"
	fpcfg "github.com/babylonlabs-io/finality-provider/bsn/cosmos/config"
	cwcclient "github.com/babylonlabs-io/finality-provider/bsn/cosmos/cosmwasmclient/client"
	"github.com/cosmos/cosmos-sdk/client"

	sdkErr "cosmossdk.io/errors"
	wasmdparams "github.com/CosmWasm/wasmd/app/params"
	wasmdtypes "github.com/CosmWasm/wasmd/x/wasm/types"
	"github.com/babylonlabs-io/babylon/v3/client/babylonclient"
	bbntypes "github.com/babylonlabs-io/babylon/v3/types"
	finalitytypes "github.com/babylonlabs-io/babylon/v3/x/finality/types"
	"github.com/babylonlabs-io/finality-provider/clientcontroller/api"
	"github.com/babylonlabs-io/finality-provider/finality-provider/signingcontext"
	fptypes "github.com/babylonlabs-io/finality-provider/types"
	"github.com/btcsuite/btcd/btcec/v2"
	cmtcrypto "github.com/cometbft/cometbft/proto/tendermint/crypto"
	coretypes "github.com/cometbft/cometbft/rpc/core/types"
	sdk "github.com/cosmos/cosmos-sdk/types"
	sdkquerytypes "github.com/cosmos/cosmos-sdk/types/query"
	"go.uber.org/zap"
)

var _ api.ConsumerController = &CosmwasmConsumerController{}
var messageIndexRegex = regexp.MustCompile(`message index:\s*(\d+)`)

//nolint:revive
type CosmwasmConsumerController struct {
	cwClient *cwcclient.Client
	cfg      *fpcfg.CosmwasmConfig
	logger   *zap.Logger
}

func NewCosmwasmConsumerController(
	cfg *fpcfg.CosmwasmConfig,
	encodingCfg wasmdparams.EncodingConfig,
	logger *zap.Logger,
) (*CosmwasmConsumerController, error) {
	wasmdConfig := cfg.ToQueryClientConfig()

	if err := wasmdConfig.Validate(); err != nil {
		return nil, fmt.Errorf("invalid config for Wasmd client: %w", err)
	}

	wc, err := cwcclient.New(
		wasmdConfig,
		"wasmd",
		encodingCfg,
		logger,
	)
	if err != nil {
		return nil, fmt.Errorf("failed to create Wasmd client: %w", err)
	}

	return &CosmwasmConsumerController{
		wc,
		cfg,
		logger,
	}, nil
}

func (wc *CosmwasmConsumerController) reliablySendMsg(ctx context.Context, msg sdk.Msg, expectedErrs []*sdkErr.Error, unrecoverableErrs []*sdkErr.Error) (*babylonclient.RelayerTxResponse, error) {
	return wc.reliablySendMsgs(ctx, []sdk.Msg{msg}, expectedErrs, unrecoverableErrs)
}

func (wc *CosmwasmConsumerController) reliablySendMsgs(ctx context.Context, msgs []sdk.Msg, expectedErrs []*sdkErr.Error, unrecoverableErrs []*sdkErr.Error) (*babylonclient.RelayerTxResponse, error) {
	resp, err := wc.cwClient.ReliablySendMsgs(
		ctx,
		msgs,
		expectedErrs,
		unrecoverableErrs,
	)
	if err != nil {
		return nil, fmt.Errorf("failed to reliably send msgs: %w", err)
	}

	return fptypes.NewBabylonTxResponse(resp), nil
}

func (wc *CosmwasmConsumerController) GetClient() *cwcclient.Client {
	return wc.cwClient
}

func (wc *CosmwasmConsumerController) GetFpRandCommitContext() string {
	return signingcontext.FpRandCommitContextV0(wc.cfg.ChainID, wc.cfg.BtcFinalityContractAddress)
}

func (wc *CosmwasmConsumerController) GetFpFinVoteContext() string {
	return signingcontext.FpFinVoteContextV0(wc.cfg.ChainID, wc.cfg.BtcFinalityContractAddress)
}

// CommitPubRandList commits a list of Schnorr public randomness via a MsgCommitPubRand to Babylon
// it returns tx hash and error
func (wc *CosmwasmConsumerController) CommitPubRandList(
	ctx context.Context,
	req *api.CommitPubRandListRequest,
) (*fptypes.TxResponse, error) {
	bip340Sig := bbntypes.NewBIP340SignatureFromBTCSig(req.Sig).MustMarshal()

	// Construct the ExecMsg struct
	msg := ExecMsg{
		CommitPublicRandomness: &CommitPublicRandomness{
			FPPubKeyHex: bbntypes.NewBIP340PubKeyFromBTCPK(req.FpPk).MarshalHex(),
			StartHeight: req.StartHeight,
			NumPubRand:  req.NumPubRand,
			Commitment:  req.Commitment,
			Signature:   bip340Sig,
		},
	}

	// Marshal the ExecMsg struct to JSON
	msgBytes, err := json.Marshal(msg)
	if err != nil {
		return nil, fmt.Errorf("failed to marshal ExecMsg: %w", err)
	}

	res, err := wc.ExecuteBTCFinalityContract(ctx, msgBytes)
	if err != nil {
		return nil, fmt.Errorf("failed to execute BTC finality contract: %w", err)
	}

	return &fptypes.TxResponse{TxHash: res.TxHash}, nil
}

// SubmitBatchFinalitySigs submits a batch of finality signatures to Babylon
func (wc *CosmwasmConsumerController) SubmitBatchFinalitySigs(
	ctx context.Context,
	req *api.SubmitBatchFinalitySigsRequest,
) (*fptypes.TxResponse, error) {
	msgs := make([]sdk.Msg, 0, len(req.Blocks))
	for i, b := range req.Blocks {
		cmtProof := cmtcrypto.Proof{}
		if err := cmtProof.Unmarshal(req.ProofList[i]); err != nil {
			return nil, fmt.Errorf("failed to unmarshal proof: %w", err)
		}

		customProof, err := ConvertProof(cmtProof)
		if err != nil {
			return nil, fmt.Errorf("failed to convert proof for height %d: %w", b.GetHeight(), err)
		}

		msg := ExecMsg{
			SubmitFinalitySignature: &SubmitFinalitySignature{
				FpPubkeyHex: bbntypes.NewBIP340PubKeyFromBTCPK(req.FpPk).MarshalHex(),
				Height:      b.GetHeight(),
				PubRand:     bbntypes.NewSchnorrPubRandFromFieldVal(req.PubRandList[i]).MustMarshal(),
				Proof:       customProof,
				BlockHash:   b.GetHash(),
				Signature:   bbntypes.NewSchnorrEOTSSigFromModNScalar(req.Sigs[i]).MustMarshal(),
			},
		}

		msgBytes, err := json.Marshal(msg)
		if err != nil {
			return nil, fmt.Errorf("failed to marshal ExecMsg: %w", err)
		}

		execMsg := &wasmdtypes.MsgExecuteContract{
			Sender:   wc.cwClient.MustGetAddr(),
			Contract: wc.cfg.BtcFinalityContractAddress,
			Msg:      msgBytes,
		}
		msgs = append(msgs, execMsg)
	}

	expectedErrs := []*sdkErr.Error{
		finalitytypes.ErrDuplicatedFinalitySig,
		finalitytypes.ErrSigHeightOutdated,
	}

	res, err := wc.reliablySendMsgsResendingOnMsgErr(ctx, msgs, expectedErrs, nil)
	if err != nil {
		return nil, fmt.Errorf("failed to reliably send batch finality sigs: %w", err)
	}

	if res == nil {
		return &fptypes.TxResponse{}, nil
	}

	return &fptypes.TxResponse{TxHash: res.TxHash, Events: res.Events}, nil
}

// QueryFinalityProviderHasPower queries whether the finality provider has voting power at a given height
func (wc *CosmwasmConsumerController) QueryFinalityProviderHasPower(
	ctx context.Context,
	req *api.QueryFinalityProviderHasPowerRequest,
) (bool, error) {
	fpBtcPkHex := bbntypes.NewBIP340PubKeyFromBTCPK(req.FpPk).MarshalHex()

	queryMsgStruct := QueryMsgFinalityProviderPower{
		FinalityProviderPower: FinalityProviderPowerQuery{
			BtcPkHex: fpBtcPkHex,
			Height:   req.BlockHeight,
		},
	}
	queryMsgBytes, err := json.Marshal(queryMsgStruct)
	if err != nil {
		return false, fmt.Errorf("failed to marshal query message: %w", err)
	}
	dataFromContract, err := wc.QuerySmartContractState(ctx, wc.cfg.BtcFinalityContractAddress, string(queryMsgBytes))
	if err != nil {
		if strings.Contains(err.Error(), "not found") {
			// this is expected when the FP has no power at the given height
			return false, nil
		}

		return false, fmt.Errorf("failed to query smart contract state: %w", err)
	}

	var resp ConsumerFpPowerResponse

	if err = json.Unmarshal(dataFromContract.Data, &resp); err != nil {
		return false, fmt.Errorf("failed to unmarshal response: %w", err)
	}

	return resp.Power > 0, nil
}

func (wc *CosmwasmConsumerController) QueryFinalityProvidersByTotalActiveSats(ctx context.Context) (*ConsumerFpsByPowerResponse, error) {
	queryMsgStruct := QueryMsgFinalityProvidersByTotalActiveSats{
		FinalityProvidersByTotalActiveSats: struct{}{},
	}

	queryMsgBytes, err := json.Marshal(queryMsgStruct)
	if err != nil {
		return nil, fmt.Errorf("failed to marshal query message: %w", err)
	}

	dataFromContract, err := wc.QuerySmartContractState(ctx, wc.cfg.BtcStakingContractAddress, string(queryMsgBytes))
	if err != nil {
		return nil, fmt.Errorf("failed to query smart contract state: %w", err)
	}

	var resp ConsumerFpsByPowerResponse
	err = json.Unmarshal(dataFromContract.Data, &resp)
	if err != nil {
		return nil, fmt.Errorf("failed to unmarshal response: %w", err)
	}

	return &resp, nil
}

func (wc *CosmwasmConsumerController) QueryLatestFinalizedBlock(ctx context.Context) (fptypes.BlockDescription, error) {
	block, err := wc.queryLastFinalizedHeight(ctx)
	if err != nil || block == nil {
		// do not return error here as FP handles this situation by
		// not running fast sync
		//nolint:nilerr
		return nil, nil
	}

	return block, nil
}

func (wc *CosmwasmConsumerController) QueryBlocks(ctx context.Context, req *api.QueryBlocksRequest) ([]fptypes.BlockDescription, error) {
	if req.StartHeight > math.MaxInt64 {
		return nil, fmt.Errorf("start height %d exceeds maximum int64 value", req.StartHeight)
	}
	if req.EndHeight > math.MaxInt64 {
		return nil, fmt.Errorf("end height %d exceeds maximum int64 value", req.EndHeight)
	}

	startHeight := int64(req.StartHeight) // #nosec G115 - already checked above
	endHeight := int64(req.EndHeight)     // #nosec G115 - already checked above

	return wc.queryCometBlocksInRange(ctx, startHeight, endHeight, uint64(req.Limit))
}

func (wc *CosmwasmConsumerController) QueryBlock(ctx context.Context, height uint64) (fptypes.BlockDescription, error) {
	block, err := wc.cwClient.GetBlock(ctx, int64(height)) // #nosec G115
	if err != nil {
		return nil, fmt.Errorf("failed to get block at height %d: %w", height, err)
	}

	// #nosec G115
	return fptypes.NewBlockInfo(uint64(block.Block.Height), block.Block.AppHash, false), nil
}

// QueryLastPubRandCommit returns the last public randomness commitments
func (wc *CosmwasmConsumerController) QueryLastPubRandCommit(ctx context.Context, fpPk *btcec.PublicKey) (fptypes.PubRandCommit, error) {
	fpBtcPk := bbntypes.NewBIP340PubKeyFromBTCPK(fpPk)

	// Construct the query message
	queryMsgStruct := QueryMsgLastPubRandCommit{
		LastPubRandCommit: LastPubRandCommitQuery{
			BtcPkHex: fpBtcPk.MarshalHex(),
		},
	}

	queryMsgBytes, err := json.Marshal(queryMsgStruct)
	if err != nil {
		return nil, fmt.Errorf("failed to marshal query message: %w", err)
	}

	// Query the smart contract state
	dataFromContract, err := wc.QuerySmartContractState(ctx, wc.cfg.BtcFinalityContractAddress, string(queryMsgBytes))
	if err != nil {
		return nil, fmt.Errorf("failed to query smart contract state: %w", err)
	}

	if dataFromContract == nil || dataFromContract.Data == nil || len(dataFromContract.Data.Bytes()) == 0 || strings.Contains(string(dataFromContract.Data), "null") {
		// expected when there is no PR commit at all
		return nil, nil
	}

	// Define a response struct
	var commit CosmosPubRandCommit
	err = json.Unmarshal(dataFromContract.Data.Bytes(), &commit)
	if err != nil {
		return nil, fmt.Errorf("failed to unmarshal response: %w", err)
	}
	if err := commit.Validate(); err != nil {
		return nil, fmt.Errorf("failed to validate pub rand commit: %w", err)
	}

	return &commit, nil
}

func (wc *CosmwasmConsumerController) QueryLatestBlockHeight(ctx context.Context) (uint64, error) {
	block, err := wc.queryCometBestBlock(ctx)
	if err != nil {
		return 0, err
	}

	return block.GetHeight(), nil
}

func (wc *CosmwasmConsumerController) QueryFinalityActivationBlockHeight(ctx context.Context) (uint64, error) {
	// Construct the query message
	queryMsg := QueryMsgFinalityConfig{
		FinalityConfig: struct{}{},
	}

	// Marshal the query message to JSON
	queryMsgBytes, err := json.Marshal(queryMsg)
	if err != nil {
		return 0, fmt.Errorf("failed to marshal query message: %w", err)
	}

	// Query the smart contract state
	dataFromContract, err := wc.QuerySmartContractState(ctx, wc.cfg.BtcFinalityContractAddress, string(queryMsgBytes))
	if err != nil {
		return 0, fmt.Errorf("failed to query smart contract state: %w", err)
	}

	// Unmarshal the response
	var fcr FinalityConfigResponse
	err = json.Unmarshal(dataFromContract.Data, &fcr) // #nosec G115
	if err != nil {
		return 0, fmt.Errorf("failed to unmarshal response: %w", err)
	}

	return fcr.FinalityActivationHeight, nil
}

func (wc *CosmwasmConsumerController) QueryLatestBlock(ctx context.Context) (fptypes.BlockDescription, error) {
	block, err := wc.queryCometBestBlock(ctx)
	if err != nil {
		return nil, err
	}

	return block, nil
}

func (wc *CosmwasmConsumerController) QueryFinalityProviderHighestVotedHeight(ctx context.Context, fpPk *btcec.PublicKey) (uint64, error) {
	btcPkHex := bbntypes.NewBIP340PubKeyFromBTCPK(fpPk).MarshalHex()

	queryMsgSigningInfo := QueryMsgSigningInfo{
		FinalityProvider{BtcPkHex: btcPkHex},
	}

	queryMsgBytes, err := json.Marshal(queryMsgSigningInfo)
	if err != nil {
		return 0, fmt.Errorf("failed to marshal query message: %w", err)
	}

	dataFromContract, err := wc.QuerySmartContractState(ctx, wc.cfg.BtcFinalityContractAddress, string(queryMsgBytes))
	if err != nil {
		return 0, fmt.Errorf("failed to query smart contract state: %w", err)
	}

	var respSigningInfo SigningInfoResponse
	if err = json.Unmarshal(dataFromContract.Data, &respSigningInfo); err != nil {
		return 0, fmt.Errorf("failed to unmarshal response: %w", err)
	}

	return respSigningInfo.LastSignedHeight, nil
}

func (wc *CosmwasmConsumerController) QueryFinalityProviderStatus(ctx context.Context, fpPk *btcec.PublicKey) (*api.FinalityProviderStatusResponse, error) {
	btcPkHex := bbntypes.NewBIP340PubKeyFromBTCPK(fpPk).MarshalHex()
	queryMsgStruct := QueryMsgFinalityProvider{
		FinalityProvider{BtcPkHex: btcPkHex},
	}

	queryMsgBytes, err := json.Marshal(queryMsgStruct)
	if err != nil {
		return nil, fmt.Errorf("failed to marshal query message: %w", err)
	}

	dataFromContract, err := wc.QuerySmartContractState(ctx, wc.cfg.BtcStakingContractAddress, string(queryMsgBytes))
	if err != nil {
		return nil, fmt.Errorf("failed to query smart contract state: %w", err)
	}

	var resp SingleConsumerFpResponse
	if err = json.Unmarshal(dataFromContract.Data, &resp); err != nil {
		return nil, fmt.Errorf("failed to unmarshal response: %w", err)
	}

	queryMsgSigningInfo := QueryMsgSigningInfo{
		FinalityProvider{BtcPkHex: btcPkHex},
	}

	queryMsgBytes, err = json.Marshal(queryMsgSigningInfo)
	if err != nil {
		return nil, fmt.Errorf("failed to marshal query message: %w", err)
	}

	dataFromContract, err = wc.QuerySmartContractState(ctx, wc.cfg.BtcFinalityContractAddress, string(queryMsgBytes))
	if err != nil {
		return nil, fmt.Errorf("failed to query smart contract state: %w", err)
	}

	var respSigningInfo SigningInfoResponse
	if err = json.Unmarshal(dataFromContract.Data, &respSigningInfo); err != nil {
		return nil, fmt.Errorf("failed to unmarshal response: %w", err)
	}

	jailed := respSigningInfo.JailedUntil != nil && *respSigningInfo.JailedUntil > 0

	return &api.FinalityProviderStatusResponse{
		Slashed: resp.SlashedBtcHeight > 0,
		Jailed:  jailed,
	}, nil
}

func (wc *CosmwasmConsumerController) UnjailFinalityProvider(ctx context.Context, fpPk *btcec.PublicKey) (*fptypes.TxResponse, error) {
	msg := ExecMsg{
		Unjail: &UnjailMsg{
			FPPubKeyHex: bbntypes.NewBIP340PubKeyFromBTCPK(fpPk).MarshalHex(),
		},
	}

	msgBytes, err := json.Marshal(msg)
	if err != nil {
		return nil, fmt.Errorf("failed to marshal ExecMsg: %w", err)
	}

	res, err := wc.ExecuteBTCFinalityContract(ctx, msgBytes)
	if err != nil {
		return nil, fmt.Errorf("failed to execute UnjailFinalityProvider in BTC finality contract: %w", err)
	}

	return &fptypes.TxResponse{TxHash: res.TxHash}, nil
}

func (wc *CosmwasmConsumerController) QueryFinalitySignature(ctx context.Context, fpBtcPkHex string, height uint64) (*FinalitySignatureResponse, error) {
	queryMsgStruct := QueryMsgFinalitySignature{
		FinalitySignature: FinalitySignatureQuery{
			BtcPkHex: fpBtcPkHex,
			Height:   height,
		},
	}
	queryMsgBytes, err := json.Marshal(queryMsgStruct)
	if err != nil {
		return nil, fmt.Errorf("failed to marshal query message: %w", err)
	}

	dataFromContract, err := wc.QuerySmartContractState(ctx, wc.cfg.BtcFinalityContractAddress, string(queryMsgBytes))
	if err != nil {
		return nil, fmt.Errorf("failed to query smart contract state: %w", err)
	}

	var resp FinalitySignatureResponse
	err = json.Unmarshal(dataFromContract.Data, &resp)
	if err != nil {
		return nil, fmt.Errorf("failed to unmarshal response: %w", err)
	}
	if len(resp.Signature) == 0 {
		return nil, fmt.Errorf("finality signature not found")
	}

	return &resp, nil
}

func (wc *CosmwasmConsumerController) QueryFinalityProviders(ctx context.Context) (*ConsumerFpsResponse, error) {
	queryMsgStruct := QueryMsgFinalityProviders{
		FinalityProviders: struct{}{},
	}

	queryMsgBytes, err := json.Marshal(queryMsgStruct)
	if err != nil {
		return nil, fmt.Errorf("failed to marshal query message: %w", err)
	}

	dataFromContract, err := wc.QuerySmartContractState(ctx, wc.cfg.BtcStakingContractAddress, string(queryMsgBytes))
	if err != nil {
		return nil, fmt.Errorf("failed to query smart contract state: %w", err)
	}

	var resp ConsumerFpsResponse
	err = json.Unmarshal(dataFromContract.Data, &resp)
	if err != nil {
		return nil, fmt.Errorf("failed to unmarshal response: %w", err)
	}

	return &resp, nil
}

func (wc *CosmwasmConsumerController) QueryDelegations(ctx context.Context) (*ConsumerDelegationsResponse, error) {
	queryMsgStruct := QueryMsgDelegations{
		Delegations: struct{}{},
	}

	queryMsgBytes, err := json.Marshal(queryMsgStruct)
	if err != nil {
		return nil, fmt.Errorf("failed to marshal query message: %w", err)
	}

	dataFromContract, err := wc.QuerySmartContractState(ctx, wc.cfg.BtcStakingContractAddress, string(queryMsgBytes))
	if err != nil {
		return nil, fmt.Errorf("failed to query smart contract state: %w", err)
	}

	var resp ConsumerDelegationsResponse
	err = json.Unmarshal(dataFromContract.Data, &resp)
	if err != nil {
		return nil, fmt.Errorf("failed to unmarshal response: %w", err)
	}

	return &resp, nil
}

func (wc *CosmwasmConsumerController) queryLastFinalizedHeight(ctx context.Context) (fptypes.BlockDescription, error) {
	queryMsg := QueryLastFinalizedHeight{
		LastFinalizedHeight: struct{}{},
	}

	// Marshal the query message to JSON
	queryMsgBytes, err := json.Marshal(queryMsg)
	if err != nil {
		return nil, fmt.Errorf("failed to marshal query message: %w", err)
	}

	// Query the smart contract state
	dataFromContract, err := wc.QuerySmartContractState(ctx, wc.cfg.BtcFinalityContractAddress, string(queryMsgBytes))
	if err != nil {
		return nil, fmt.Errorf("failed to query smart contract state: %w", err)
	}

	// Unmarshal the response
	var lastFinalizedHeight *uint64
	if err = json.Unmarshal(dataFromContract.Data, &lastFinalizedHeight); err != nil {
		return nil, fmt.Errorf("failed to unmarshal response: %w", err)
	}

	if lastFinalizedHeight == nil {
		return nil, nil
	}

	queriedBlock, err := wc.QueryBlock(ctx, *lastFinalizedHeight)
	if err != nil {
		return nil, fmt.Errorf("failed to query block: %w", err)
	}

	return fptypes.NewBlockInfo(queriedBlock.GetHeight(), queriedBlock.GetHash(), true), nil
}

// queryLatestBlocks queries the latest blocks from the BTC finality contract.
// nolint:unused // might need it
func (wc *CosmwasmConsumerController) queryLatestBlocks(ctx context.Context, startAfter, limit *uint64, finalized, reverse *bool) ([]*fptypes.BlockInfo, error) {
	// Construct the query message
	queryMsg := QueryMsgBlocks{
		Blocks: BlocksQuery{
			StartAfter: startAfter,
			Limit:      limit,
			Finalized:  finalized,
			Reverse:    reverse,
		},
	}

	// Marshal the query message to JSON
	queryMsgBytes, err := json.Marshal(queryMsg)
	if err != nil {
		return nil, fmt.Errorf("failed to marshal query message: %w", err)
	}

	// Query the smart contract state
	dataFromContract, err := wc.QuerySmartContractState(ctx, wc.cfg.BtcFinalityContractAddress, string(queryMsgBytes))
	if err != nil {
		return nil, fmt.Errorf("failed to query smart contract state: %w", err)
	}

	// Unmarshal the response
	var resp BlocksResponse
	err = json.Unmarshal(dataFromContract.Data, &resp)
	if err != nil {
		return nil, fmt.Errorf("failed to unmarshal response: %w", err)
	}

	// Process the blocks and convert them to BlockInfo
	var blocks []*fptypes.BlockInfo
	for _, b := range resp.Blocks {
		blocks = append(blocks, fptypes.NewBlockInfo(b.Height, b.AppHash, b.Finalized))
	}

	return blocks, nil
}

func (wc *CosmwasmConsumerController) queryCometBestBlock(ctx context.Context) (*fptypes.BlockInfo, error) {
	ctx, cancel := context.WithTimeout(ctx, wc.cfg.Timeout)
	defer cancel()

	// this will return 20 items at max in the descending order (highest first)
	chainInfo, err := wc.cwClient.RPCClient.BlockchainInfo(ctx, 0, 0)
	if err != nil {
		return nil, fmt.Errorf("failed to query comet best block: %w", err)
	}

	// Returning response directly, if header with specified number did not exist
	// at request will contain nil header
	// #nosec G115
	return fptypes.NewBlockInfo(
		uint64(chainInfo.BlockMetas[0].Header.Height),
		chainInfo.BlockMetas[0].Header.AppHash,
		false,
	), nil
}

func (wc *CosmwasmConsumerController) queryCometBlocksInRange(ctx context.Context, startHeight, endHeight int64, limit uint64) ([]fptypes.BlockDescription, error) {
	if startHeight > endHeight {
		return nil, fmt.Errorf("the startHeight %v should not be higher than the endHeight %v", startHeight, endHeight)
	}

	var blocks []fptypes.BlockDescription
	fetched := uint64(0)

	// Fetch blocks one by one to avoid BlockchainInfo bugs
	for height := startHeight; height <= endHeight && fetched < limit; height++ {
		var block *coretypes.ResultBlock

		err := retry.Do(
			func() error {
				ctxBlock, cancel := context.WithTimeout(ctx, wc.cfg.Timeout)
				defer cancel()

				var err error
				block, err = wc.cwClient.RPCClient.Block(ctxBlock, &height) // #nosec G115
				if err != nil {
					return fmt.Errorf("failed to query comet block %v: %w", height, err)
				}

				return nil
			},
			retry.Context(ctx),
			retry.Attempts(5),
			retry.Delay(time.Millisecond*300),
			retry.LastErrorOnly(true),
			retry.OnRetry(func(n uint, err error) {
				wc.logger.Error("retrying block query",
					zap.Uint("attempt", n+1),
					zap.Int64("height", height),
					zap.Error(err))
			}),
		)

		if err != nil {
			return nil, fmt.Errorf("failed to query comet block %v: %w", height, err)
		}

		// #nosec G115
		blocks = append(blocks, fptypes.NewBlockInfo(uint64(block.Block.Height), block.Block.AppHash, false))
		fetched++
	}

	if len(blocks) == 0 {
		return nil, fmt.Errorf("no comet blocks found in the range")
	}

	return blocks, nil
}

func (wc *CosmwasmConsumerController) Close() error {
	if !wc.cwClient.IsRunning() {
		return nil
	}

	if err := wc.cwClient.Stop(); err != nil {
		return fmt.Errorf("failed to stop cosmwasm client: %w", err)
	}

	return nil
}

func (wc *CosmwasmConsumerController) ExecuteBTCStakingContract(ctx context.Context, msgBytes []byte) (*babylonclient.RelayerTxResponse, error) {
	execMsg := &wasmdtypes.MsgExecuteContract{
		Sender:   wc.cwClient.MustGetAddr(),
		Contract: wc.cfg.BtcStakingContractAddress,
		Msg:      msgBytes,
	}

	res, err := wc.reliablySendMsg(ctx, execMsg, nil, nil)
	if err != nil {
		return nil, fmt.Errorf("failed to reliably send msg: %w", err)
	}

	return res, nil
}

func (wc *CosmwasmConsumerController) ExecuteBTCFinalityContract(ctx context.Context, msgBytes []byte) (*babylonclient.RelayerTxResponse, error) {
	execMsg := &wasmdtypes.MsgExecuteContract{
		Sender:   wc.cwClient.MustGetAddr(),
		Contract: wc.cfg.BtcFinalityContractAddress,
		Msg:      msgBytes,
	}

	res, err := wc.reliablySendMsg(ctx, execMsg, nil, nil)
	if err != nil {
		return nil, fmt.Errorf("failed to reliably send msg: %w", err)
	}

	return res, nil
}

// QuerySmartContractState queries the smart contract state
// NOTE: this function is only meant to be used in tests.
func (wc *CosmwasmConsumerController) QuerySmartContractState(ctx context.Context, contractAddress string, queryData string) (*wasmdtypes.QuerySmartContractStateResponse, error) {
	res, err := wc.cwClient.QuerySmartContractState(ctx, contractAddress, queryData)
	if err != nil {
		return nil, fmt.Errorf("failed to query smart contract state: %w", err)
	}

	return res, nil
}

// StoreWasmCode stores the wasm code on the consumer chain
// NOTE: this function is only meant to be used in tests.
func (wc *CosmwasmConsumerController) StoreWasmCode(wasmFile string) error {
	if err := wc.cwClient.StoreWasmCode(context.Background(), wasmFile); err != nil {
		return fmt.Errorf("failed to store wasm code: %w", err)
	}

	return nil
}

// InstantiateContract instantiates a contract with the given code id and init msg
// NOTE: this function is only meant to be used in tests.
func (wc *CosmwasmConsumerController) InstantiateContract(codeID uint64, initMsg []byte) error {
	if err := wc.cwClient.InstantiateContract(context.Background(), codeID, initMsg); err != nil {
		return fmt.Errorf("failed to instantiate contract: %w", err)
	}

	return nil
}

// GetLatestCodeID returns the latest wasm code id.
// NOTE: this function is only meant to be used in tests.
func (wc *CosmwasmConsumerController) GetLatestCodeID() (uint64, error) {
	codeID, err := wc.cwClient.GetLatestCodeID(context.Background())
	if err != nil {
		return 0, fmt.Errorf("failed to get latest code ID: %w", err)
	}

	return codeID, nil
}

// ListContractsByCode lists all contracts by wasm code id
// NOTE: this function is only meant to be used in tests.
func (wc *CosmwasmConsumerController) ListContractsByCode(codeID uint64, pagination *sdkquerytypes.PageRequest) (*wasmdtypes.QueryContractsByCodeResponse, error) {
	res, err := wc.cwClient.ListContractsByCode(context.Background(), codeID, pagination)
	if err != nil {
		return nil, fmt.Errorf("failed to list contracts by code: %w", err)
	}

	return res, nil
}

// SetBtcStakingContractAddress updates the BtcStakingContractAddress in the configuration
// NOTE: this function is only meant to be used in tests.
func (wc *CosmwasmConsumerController) SetBtcStakingContractAddress(newAddress string) {
	wc.cfg.BtcStakingContractAddress = newAddress
}

// SetBtcFinalityContractAddress updates the BtcFinalityContractAddress in the configuration
// NOTE: this function is only meant to be used in tests.
func (wc *CosmwasmConsumerController) SetBtcFinalityContractAddress(newAddress string) {
	wc.cfg.BtcFinalityContractAddress = newAddress
}

// MustGetValidatorAddress gets the validator address of the consumer chain
// NOTE: this function is only meant to be used in tests.
func (wc *CosmwasmConsumerController) MustGetValidatorAddress() string {
	return wc.cwClient.MustGetAddr()
}

// GetCometNodeStatus gets the tendermint node status of the consumer chain
// NOTE: this function is only meant to be used in tests.
func (wc *CosmwasmConsumerController) GetCometNodeStatus() (*coretypes.ResultStatus, error) {
	res, err := wc.cwClient.GetStatus(context.Background())
	if err != nil {
		return nil, fmt.Errorf("failed to get comet node status: %w", err)
	}

	return res, nil
}

// QueryIndexedBlock queries the indexed block at a given height
// NOTE: this function is only meant to be used in tests.
func (wc *CosmwasmConsumerController) QueryIndexedBlock(ctx context.Context, height uint64) (*IndexedBlock, error) {
	// Construct the query message
	queryMsgStruct := QueryMsgBlock{
		Block: BlockQuery{
			Height: height,
		},
	}
	queryMsgBytes, err := json.Marshal(queryMsgStruct)
	if err != nil {
		return nil, fmt.Errorf("failed to marshal query message: %w", err)
	}

	// Query the smart contract state
	dataFromContract, err := wc.QuerySmartContractState(ctx, wc.cfg.BtcFinalityContractAddress, string(queryMsgBytes))
	if err != nil {
		return nil, fmt.Errorf("failed to query smart contract state: %w", err)
	}

	// Unmarshal the response
	var resp IndexedBlock
	err = json.Unmarshal(dataFromContract.Data, &resp)
	if err != nil {
		return nil, fmt.Errorf("failed to unmarshal response: %w", err)
	}

	return &resp, nil
}

// QueryLastBTCTimestampedHeader - used for testing purposes
func (wc *CosmwasmConsumerController) QueryLastBTCTimestampedHeader(ctx context.Context) (*ConsumerHeaderResponse, error) {
	queryMsgStruct := QueryMsgLastConsumerHeader{
		LastConsumerHeader: struct{}{},
	}
	queryMsgBytes, err := json.Marshal(queryMsgStruct)
	if err != nil {
		return nil, fmt.Errorf("failed to marshal query message: %w", err)
	}

	dataFromContract, err := wc.QuerySmartContractState(ctx, wc.MustQueryBabylonContracts(ctx).BabylonContract, string(queryMsgBytes))
	if err != nil {
		return nil, fmt.Errorf("failed to query smart contract state: %w", err)
	}

	var resp ConsumerHeaderResponse
	err = json.Unmarshal(dataFromContract.Data, &resp)
	if err != nil {
		return nil, fmt.Errorf("failed to unmarshal response: %w", err)
	}

	return &resp, nil
}

// QueryPubRandCommitList returns the public randomness commitments list from the startHeight to the last commit
func (wc *CosmwasmConsumerController) QueryPubRandCommitList(ctx context.Context, fpPk *btcec.PublicKey, startHeight uint64) ([]fptypes.PubRandCommit, error) {
	fpBtcPk := bbntypes.NewBIP340PubKeyFromBTCPK(fpPk)

	// Construct the query message
	queryMsgStruct := QueryMsgPubRandCommits{
		PubRandCommit: PubRandCommitQuery{
			BtcPkHex:   fpBtcPk.MarshalHex(),
			StartAfter: startHeight,
			Reverse:    false,
		},
	}

	queryMsgBytes, err := json.Marshal(queryMsgStruct)
	if err != nil {
		return nil, fmt.Errorf("failed to marshal query message: %w", err)
	}

	// Query the smart contract state
	dataFromContract, err := wc.QuerySmartContractState(ctx, wc.cfg.BtcFinalityContractAddress, string(queryMsgBytes))
	if err != nil {
		return nil, fmt.Errorf("failed to query smart contract state: %w", err)
	}

	var commits []CosmosPubRandCommit
	if err = json.Unmarshal(dataFromContract.Data.Bytes(), &commits); err != nil {
		return nil, fmt.Errorf("failed to unmarshal response: %w", err)
	}
	for _, commit := range commits {
		if err := commit.Validate(); err != nil {
			return nil, fmt.Errorf("failed to validate pub rand commit: %w", err)
		}
	}

	// sort the commits by StartHeight in ascending order
	sort.Slice(commits, func(i, j int) bool {
		return commits[i].StartHeight < commits[j].StartHeight
	})

	cmts := make([]fptypes.PubRandCommit, len(commits))
	for i, commit := range commits {
		cmts[i] = &commit
	}

	return cmts, nil
}

func (wc *CosmwasmConsumerController) MustQueryBabylonContracts(ctx context.Context) *BabylonContracts {
	clientCtx := client.Context{Client: wc.cwClient.RPCClient}
	queryClient := types.NewQueryClient(clientCtx)

	resp, err := queryClient.BSNContracts(ctx, &types.QueryBSNContractsRequest{})
	if err != nil {
		panic(err)
	}

	return &BabylonContracts{
		BabylonContract:        resp.BsnContracts.BabylonContract,
		BtcLightClientContract: resp.BsnContracts.BtcLightClientContract,
		BtcStakingContract:     resp.BsnContracts.BtcStakingContract,
		BtcFinalityContract:    resp.BsnContracts.BtcFinalityContract,
	}
}

func (wc *CosmwasmConsumerController) IsBSN() bool {
	return true
}

// reliablySendMsgsResendingOnMsgErr sends the msgs to the chain, if some msg fails to execute
// and contains 'message index: %d', it will remove that msg from the batch and send again
// if there is no more message available, returns the last error.
func (wc *CosmwasmConsumerController) reliablySendMsgsResendingOnMsgErr(
	ctx context.Context,
	msgs []sdk.Msg,
	expectedErrs []*sdkErr.Error,
	unrecoverableErrs []*sdkErr.Error,
) (*fptypes.TxResponse, error) {
	var err error

	maxRetries := BatchRetries(msgs, wc.cfg.MaxRetiresBatchRemovingMsgs)
	for i := uint64(0); i < maxRetries; i++ {
		res, errSendMsg := wc.reliablySendMsgs(ctx, msgs, nil, unrecoverableErrs)
		if errSendMsg != nil {
			// concatenate the errors, to throw out if needed
			err = errors.Join(err, errSendMsg)

			if strings.Contains(errSendMsg.Error(), "message index: ") {
				// remove the failed msg from the batch and send again
				failedIndex, found := FailedMessageIndex(errSendMsg)
				if !found {
					return nil, errSendMsg
				}

				msgs = RemoveMsgAtIndex(msgs, failedIndex)

				continue
			}

			return nil, errSendMsg
		}

		if res == nil {
			return &fptypes.TxResponse{}, nil
		}

		return &fptypes.TxResponse{TxHash: res.TxHash, Events: res.Events}, nil
	}

	if err != nil && errorContained(err, expectedErrs) {
		return &fptypes.TxResponse{}, nil
	}

	return nil, fmt.Errorf("failed to send batch of msgs: %w", err)
}

// BatchRetries returns the max number of retries it should execute based on the
// amount of messages in the batch
func BatchRetries(msgs []sdk.Msg, maxRetiresBatchRemovingMsgs uint64) uint64 {
	maxRetriesByMsgLen := uint64(len(msgs))

	if maxRetiresBatchRemovingMsgs == 0 {
		return maxRetriesByMsgLen
	}

	if maxRetiresBatchRemovingMsgs > maxRetriesByMsgLen {
		return maxRetriesByMsgLen
	}

	return maxRetiresBatchRemovingMsgs
}

// RemoveMsgAtIndex removes any msg inside the slice, based on the index is given
// if the index is out of bounds, it just returns the slice of msgs.
func RemoveMsgAtIndex(msgs []sdk.Msg, index int) []sdk.Msg {
	if index < 0 || index >= len(msgs) {
		return msgs
	}

	return append(msgs[:index], msgs[index+1:]...)
}

// FailedMessageIndex finds the message index which failed in a error which contains
// the substring 'message index: %d'.
// ex.:  rpc error: code = Unknown desc = failed to execute message; message index: 1: the covenant signature is already submitted
func FailedMessageIndex(err error) (int, bool) {
	matches := messageIndexRegex.FindStringSubmatch(err.Error())

	if len(matches) > 1 {
		index, errAtoi := strconv.Atoi(matches[1])
		if errAtoi == nil {
			return index, true
		}
	}

	return 0, false
}

func errorContained(err error, errList []*sdkErr.Error) bool {
	for _, e := range errList {
		if strings.Contains(err.Error(), e.Error()) {
			return true
		}
	}

	return false
}<|MERGE_RESOLUTION|>--- conflicted
+++ resolved
@@ -5,12 +5,9 @@
 	"encoding/json"
 	"errors"
 	"fmt"
-<<<<<<< HEAD
+	"regexp"
 
 	"math"
-=======
-	"regexp"
->>>>>>> cc14f0fc
 	"sort"
 	"strconv"
 	"strings"
