package clientcontroller

type CommitPublicRandomnessMsg struct {
	CommitPublicRandomness CommitPublicRandomnessMsgParams `json:"commit_public_randomness"`
}

type CommitPublicRandomnessMsgParams struct {
	FpPubkeyHex string `json:"fp_pubkey_hex"`
	StartHeight uint64 `json:"start_height"`
	NumPubRand  uint64 `json:"num_pub_rand"`
	Commitment  []byte `json:"commitment"`
	Signature   []byte `json:"signature"`
}

// TODO: need to update based on contract implementation
type CommitPublicRandomnessResponse struct {
	Result bool `json:"result"`
}

type SubmitFinalitySignatureMsg struct {
	SubmitFinalitySignature SubmitFinalitySignatureMsgParams `json:"submit_finality_signature"`
}

type SubmitFinalitySignatureMsgParams struct {
	FpPubkeyHex string `json:"fp_pubkey_hex"`
	Height      uint64 `json:"height"`
	PubRand     []byte `json:"pub_rand"`
	Proof       Proof  `json:"proof"`
	BlockHash   []byte `json:"block_hash"`
	Signature   []byte `json:"signature"`
}

// TODO: need to update based on contract implementation
type SubmitFinalitySignatureResponse struct {
	Result bool `json:"result"`
}

type QueryMsg struct {
<<<<<<< HEAD
	Config                   *ContractConfig `json:"config,omitempty"`
	FirstPubRandCommit       *PubRandCommit  `json:"first_pub_rand_commit,omitempty"`
	LastPubRandCommit        *PubRandCommit  `json:"last_pub_rand_commit,omitempty"`
	AllowedFinalityProviders *struct{}       `json:"allowed_finality_providers,omitempty"`
=======
	Config             *ContractConfig          `json:"config,omitempty"`
	FirstPubRandCommit *PubRandCommit           `json:"first_pub_rand_commit,omitempty"`
	LastPubRandCommit  *PubRandCommit           `json:"last_pub_rand_commit,omitempty"`
	HighestVotedHeight *HighestVotedHeightQuery `json:"highest_voted_height,omitempty"`
>>>>>>> f9061ab8
}

// ContractConfig represents the full configuration from the finality contract
type ContractConfig struct {
	BsnID                     string             `json:"bsn_id"`
	MinPubRand                uint64             `json:"min_pub_rand"`
	RateLimiting              RateLimitingConfig `json:"rate_limiting"`
	BsnActivationHeight       uint64             `json:"bsn_activation_height"`
	FinalitySignatureInterval uint64             `json:"finality_signature_interval"`
}

type RateLimitingConfig struct {
	MaxMsgsPerInterval uint32 `json:"max_msgs_per_interval"`
	BlockInterval      uint64 `json:"block_interval"`
}

type PubRandCommit struct {
	BtcPkHex string `json:"btc_pk_hex"`
}

type HighestVotedHeightQuery struct {
	BtcPkHex string `json:"btc_pk_hex"`
}

// FIXME: Remove this ancillary struct.
// Only required because the e2e tests are using a zero index, which is removed by the `json:"omitempty"` annotation in
// the original cmtcrypto Proof
type Proof struct {
	Total    uint64   `json:"total"`
	Index    uint64   `json:"index"`
	LeafHash []byte   `json:"leaf_hash"`
	Aunts    [][]byte `json:"aunts"`
}

// AllowedFinalityProvidersResponse represents the response from querying allowed finality providers
type AllowedFinalityProvidersResponse []string<|MERGE_RESOLUTION|>--- conflicted
+++ resolved
@@ -36,17 +36,11 @@
 }
 
 type QueryMsg struct {
-<<<<<<< HEAD
-	Config                   *ContractConfig `json:"config,omitempty"`
-	FirstPubRandCommit       *PubRandCommit  `json:"first_pub_rand_commit,omitempty"`
-	LastPubRandCommit        *PubRandCommit  `json:"last_pub_rand_commit,omitempty"`
-	AllowedFinalityProviders *struct{}       `json:"allowed_finality_providers,omitempty"`
-=======
-	Config             *ContractConfig          `json:"config,omitempty"`
-	FirstPubRandCommit *PubRandCommit           `json:"first_pub_rand_commit,omitempty"`
-	LastPubRandCommit  *PubRandCommit           `json:"last_pub_rand_commit,omitempty"`
-	HighestVotedHeight *HighestVotedHeightQuery `json:"highest_voted_height,omitempty"`
->>>>>>> f9061ab8
+	Config                   *ContractConfig          `json:"config,omitempty"`
+	FirstPubRandCommit       *PubRandCommit           `json:"first_pub_rand_commit,omitempty"`
+	LastPubRandCommit        *PubRandCommit           `json:"last_pub_rand_commit,omitempty"`
+	HighestVotedHeight       *HighestVotedHeightQuery `json:"highest_voted_height,omitempty"`
+	AllowedFinalityProviders *struct{}                `json:"allowed_finality_providers,omitempty"`
 }
 
 // ContractConfig represents the full configuration from the finality contract
