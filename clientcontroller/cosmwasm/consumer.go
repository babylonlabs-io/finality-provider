--- conflicted
+++ resolved
@@ -353,7 +353,6 @@
 	return resp.Height, nil
 }
 
-<<<<<<< HEAD
 func (wc *CosmwasmConsumerController) QueryLatestBlock(ctx context.Context) (fptypes.BlockDescription, error) {
 	block, err := wc.queryCometBestBlock(ctx)
 	if err != nil {
@@ -363,13 +362,6 @@
 	return block, nil
 }
 
-func (wc *CosmwasmConsumerController) QueryFinalityActivationBlockHeight(_ context.Context) (uint64, error) {
-	// TODO: implement finality activation feature in OP stack L2
-	return 0, nil
-}
-
-=======
->>>>>>> 6f2d7afd
 func (wc *CosmwasmConsumerController) QueryFinalityProviderHighestVotedHeight(_ context.Context, _ *btcec.PublicKey) (uint64, error) {
 	// TODO: implement highest voted height feature in OP stack L2
 	return 0, nil
