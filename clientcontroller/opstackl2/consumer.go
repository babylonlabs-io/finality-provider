--- conflicted
+++ resolved
@@ -281,23 +281,16 @@
 	}
 
 	// fp has 0 voting power if there is no public randomness at this height
-<<<<<<< HEAD
-	lastCommittedPubRandHeight := pubRand.StartHeight + pubRand.NumPubRand - 1
-=======
 	lastCommittedPubRandHeight := pubRand.EndHeight()
->>>>>>> dbc246fe
 	cc.logger.Debug(
 		"FP last committed public randomness",
 		zap.Uint64("height", lastCommittedPubRandHeight),
 	)
-<<<<<<< HEAD
-=======
 	// TODO: Handle the case where public randomness is not consecutive.
 	// For example, if the FP is down for a while and misses some public randomness commits:
 	// Assume blocks 1-100 and 200-300 have public randomness, and lastCommittedPubRandHeight is 300.
 	// For blockHeight 101 to 199, even though blockHeight < lastCommittedPubRandHeight,
 	// the finality provider should have 0 voting power.
->>>>>>> dbc246fe
 	if blockHeight > lastCommittedPubRandHeight {
 		cc.logger.Debug(
 			"FP has 0 voting power because there is no public randomness at this height",
