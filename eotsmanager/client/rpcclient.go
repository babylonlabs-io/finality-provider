--- conflicted
+++ resolved
@@ -151,15 +151,6 @@
 	return sig, nil
 }
 
-<<<<<<< HEAD
-func (c *EOTSManagerGRpcClient) Backup(dbPath string, backupDir string) error {
-	req := &proto.BackupRequest{
-		DbPath:    dbPath,
-		BackupDir: backupDir,
-	}
-
-	if _, err := c.client.Backup(context.Background(), req); err != nil {
-=======
 func (c *EOTSManagerGRpcClient) Unlock(uid []byte, passphrase string) error {
 	req := &proto.UnlockKeyRequest{
 		Uid:        uid,
@@ -168,7 +159,19 @@
 
 	_, err := c.client.UnlockKey(context.Background(), req)
 	if err != nil {
->>>>>>> 32eea898
+		return err
+	}
+
+	return nil
+}
+
+func (c *EOTSManagerGRpcClient) Backup(dbPath string, backupDir string) error {
+	req := &proto.BackupRequest{
+		DbPath:    dbPath,
+		BackupDir: backupDir,
+	}
+
+	if _, err := c.client.Backup(context.Background(), req); err != nil {
 		return err
 	}
 
