--- conflicted
+++ resolved
@@ -27,11 +27,8 @@
 		version.CommandVersion("eotsd"),
 		NewPopCmd(),
 		NewSignStoreRollbackCmd(),
-<<<<<<< HEAD
 		NewBackupCmd(),
-=======
 		NewUnlockKeyringCmd(),
->>>>>>> 32eea898
 	)
 
 	return rootCmd
