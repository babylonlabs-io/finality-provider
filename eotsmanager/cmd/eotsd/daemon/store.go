package daemon

import (
	"fmt"

	bbntypes "github.com/babylonlabs-io/babylon/types"
	"github.com/babylonlabs-io/finality-provider/eotsmanager/config"
	"github.com/babylonlabs-io/finality-provider/eotsmanager/store"
	sdkflags "github.com/cosmos/cosmos-sdk/client/flags"
<<<<<<< HEAD

=======
>>>>>>> e4f78e06
	"github.com/spf13/cobra"
)

const (
	flagFromHeight = "rollback-until-height"
)

func NewSignStoreRollbackCmd() *cobra.Command {
	cmd := &cobra.Command{
		Use:   "unsafe-rollback",
		Short: "Unsafe! Rollback the sign store until a certain height",
		Long: `Rollback the sign store until a certain height. Records from sign store will be deleted, offering
				no protection on slashing for deleted records!`,
		RunE: rollbackSignStore,
	}

	f := cmd.Flags()

	f.String(sdkflags.FlagHome, config.DefaultEOTSDir, "EOTS home directory")
<<<<<<< HEAD
	f.String(eotsPkFlag, "", "EOTS public key of the finality-provider")
	f.String(flagChainID, "", "chain ID to remove the signature for that chain")
=======
>>>>>>> e4f78e06
	f.Uint64(flagFromHeight, 0, "height until which to rollback the sign store")

	return cmd
}

func rollbackSignStore(cmd *cobra.Command, _ []string) error {
	f := cmd.Flags()

	eotsHomePath, err := getHomePath(cmd)
	if err != nil {
		return fmt.Errorf("failed to load home flag: %w", err)
	}

	eotsFpPubKeyStr, err := f.GetString(eotsPkFlag)
	if err != nil {
		return err
	}

	fromHeight, err := f.GetUint64(flagFromHeight)
	if err != nil {
		return err
	}
	if fromHeight == 0 {
		return fmt.Errorf("rollback-until-height flag is required")
	}
	cfg, err := config.LoadConfig(eotsHomePath)
	if err != nil {
		return fmt.Errorf("failed to load config at %s: %w", eotsHomePath, err)
	}

<<<<<<< HEAD
	chainID, err := f.GetString(flagChainID)
=======
	dbBackend, err := cfg.DatabaseConfig.GetDBBackend()
>>>>>>> e4f78e06
	if err != nil {
		return fmt.Errorf("failed to create db backend: %w", err)
	}
<<<<<<< HEAD
	if len(chainID) == 0 {
		return fmt.Errorf("flag %s is required", flagChainID)
	}

	cfg, err := config.LoadConfig(eotsHomePath)
	if err != nil {
		return fmt.Errorf("failed to load config at %s: %w", eotsHomePath, err)
	}

	dbBackend, err := cfg.DatabaseConfig.GetDBBackend()
	if err != nil {
		return fmt.Errorf("failed to create db backend: %w", err)
	}

	es, err := store.NewEOTSStore(dbBackend)
	if err != nil {
		return fmt.Errorf("failed to initialize store: %w", err)
	}
	defer es.Close()

	fpPk, err := bbntypes.NewBIP340PubKeyFromHex(eotsFpPubKeyStr)
	if err != nil {
		return fmt.Errorf("invalid finality-provider public key %s: %w", eotsFpPubKeyStr, err)
	}

	bzChainID := []byte(chainID)
	bzEotsPk := fpPk.MustMarshal()

	err = es.DeleteSignRecordsFromHeight(bzEotsPk, bzChainID, fromHeight)
=======

	es, err := store.NewEOTSStore(dbBackend)
>>>>>>> e4f78e06
	if err != nil {
		return err
	}

	if err = es.DeleteSignRecordsFromHeight(height); err != nil {
		return fmt.Errorf("failed to delete sign store records: %w", err)
	}

	cmd.Printf("Successfully deleted sign store records until height %d\n", fromHeight)

	return nil
}<|MERGE_RESOLUTION|>--- conflicted
+++ resolved
@@ -7,10 +7,7 @@
 	"github.com/babylonlabs-io/finality-provider/eotsmanager/config"
 	"github.com/babylonlabs-io/finality-provider/eotsmanager/store"
 	sdkflags "github.com/cosmos/cosmos-sdk/client/flags"
-<<<<<<< HEAD
 
-=======
->>>>>>> e4f78e06
 	"github.com/spf13/cobra"
 )
 
@@ -30,11 +27,8 @@
 	f := cmd.Flags()
 
 	f.String(sdkflags.FlagHome, config.DefaultEOTSDir, "EOTS home directory")
-<<<<<<< HEAD
 	f.String(eotsPkFlag, "", "EOTS public key of the finality-provider")
 	f.String(flagChainID, "", "chain ID to remove the signature for that chain")
-=======
->>>>>>> e4f78e06
 	f.Uint64(flagFromHeight, 0, "height until which to rollback the sign store")
 
 	return cmd
@@ -65,22 +59,12 @@
 		return fmt.Errorf("failed to load config at %s: %w", eotsHomePath, err)
 	}
 
-<<<<<<< HEAD
 	chainID, err := f.GetString(flagChainID)
-=======
-	dbBackend, err := cfg.DatabaseConfig.GetDBBackend()
->>>>>>> e4f78e06
 	if err != nil {
-		return fmt.Errorf("failed to create db backend: %w", err)
+		return err
 	}
-<<<<<<< HEAD
 	if len(chainID) == 0 {
 		return fmt.Errorf("flag %s is required", flagChainID)
-	}
-
-	cfg, err := config.LoadConfig(eotsHomePath)
-	if err != nil {
-		return fmt.Errorf("failed to load config at %s: %w", eotsHomePath, err)
 	}
 
 	dbBackend, err := cfg.DatabaseConfig.GetDBBackend()
@@ -103,15 +87,7 @@
 	bzEotsPk := fpPk.MustMarshal()
 
 	err = es.DeleteSignRecordsFromHeight(bzEotsPk, bzChainID, fromHeight)
-=======
-
-	es, err := store.NewEOTSStore(dbBackend)
->>>>>>> e4f78e06
 	if err != nil {
-		return err
-	}
-
-	if err = es.DeleteSignRecordsFromHeight(height); err != nil {
 		return fmt.Errorf("failed to delete sign store records: %w", err)
 	}
 
