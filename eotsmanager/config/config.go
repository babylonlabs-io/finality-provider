package config

import (
	"fmt"
	"net"
	"path/filepath"

	"github.com/btcsuite/btcd/btcutil"
	"github.com/cosmos/cosmos-sdk/crypto/keyring"
	"github.com/jessevdk/go-flags"

	"github.com/babylonlabs-io/finality-provider/metrics"
	"github.com/babylonlabs-io/finality-provider/util"
)

const (
	defaultLogLevel       = "debug"
	defaultDataDirname    = "data"
	defaultLogDirname     = "logs"
	defaultLogFilename    = "eotsd.log"
	defaultConfigFileName = "eotsd.conf"
	DefaultRPCPort        = 12582
	DefaultRPCHost        = "127.0.0.1"
	defaultKeyringBackend = keyring.BackendTest
)

var (
	// DefaultEOTSDir the default EOTS home directory:
	//   C:\Users\<username>\AppData\Local\ on Windows
	//   ~/.eotsd on Linux
	//   ~/Library/Application Support/Eotsd on MacOS
	DefaultEOTSDir = btcutil.AppDataDir("eotsd", false)

<<<<<<< HEAD
	defaultRpcListener = fmt.Sprintf("%s:%d", DefaultRPCHost, DefaultRPCPort)
=======
	defaultRPCListener = "127.0.0.1:" + strconv.Itoa(DefaultRPCPort)
>>>>>>> 30d2a1a4
)

type Config struct {
	LogLevel       string          `long:"loglevel" description:"Logging level for all subsystems" choice:"trace" choice:"debug" choice:"info" choice:"warn" choice:"error" choice:"fatal"`
	KeyringBackend string          `long:"keyring-type" description:"Type of keyring to use"`
	RPCListener    string          `long:"rpclistener" description:"the listener for RPC connections, e.g., 127.0.0.1:1234"`
	Metrics        *metrics.Config `group:"metrics" namespace:"metrics"`

	DatabaseConfig *DBConfig `group:"dbconfig" namespace:"dbconfig"`
}

// LoadConfig initializes and parses the config using a config file and command
// line options.
//
// The configuration proceeds as follows:
//  1. Start with a default config with sane settings
//  2. Pre-parse the command line to check for an alternative config file
//  3. Load configuration file overwriting defaults with any specified options
//  4. Parse CLI options and overwrite/add any specified options
func LoadConfig(homePath string) (*Config, error) {
	// The home directory is required to have a configuration file with a specific name
	// under it.
	cfgFile := CfgFile(homePath)
	if !util.FileExists(cfgFile) {
		return nil, fmt.Errorf("specified config file does "+
			"not exist in %s", cfgFile)
	}

	// Next, load any additional configuration options from the file.
	var cfg Config
	fileParser := flags.NewParser(&cfg, flags.Default)
	err := flags.NewIniParser(fileParser).ParseFile(cfgFile)
	if err != nil {
		return nil, err
	}

	// Make sure everything we just loaded makes sense.
	if err := cfg.Validate(); err != nil {
		return nil, err
	}

	return &cfg, nil
}

// Validate check the given configuration to be sane. This makes sure no
// illegal values or combination of values are set. All file system paths are
// normalized. The cleaned up config is returned on success.
func (cfg *Config) Validate() error {
	_, err := net.ResolveTCPAddr("tcp", cfg.RPCListener)
	if err != nil {
		return fmt.Errorf("invalid RPC listener address %s, %w", cfg.RPCListener, err)
	}

	if cfg.KeyringBackend == "" {
		return fmt.Errorf("the keyring backend should not be empty")
	}

	if cfg.Metrics == nil {
		return fmt.Errorf("empty metrics config")
	}

	if err := cfg.Metrics.Validate(); err != nil {
		return fmt.Errorf("invalid metrics config")
	}

	return nil
}

func CfgFile(homePath string) string {
	return filepath.Join(homePath, defaultConfigFileName)
}

func LogDir(homePath string) string {
	return filepath.Join(homePath, defaultLogDirname)
}

func LogFile(homePath string) string {
	return filepath.Join(LogDir(homePath), defaultLogFilename)
}

func DataDir(homePath string) string {
	return filepath.Join(homePath, defaultDataDirname)
}

func DefaultConfig() *Config {
	return DefaultConfigWithHomePath(DefaultEOTSDir)
}

func DefaultConfigWithHomePath(homePath string) *Config {
	return DefaultConfigWithHomePathAndPorts(homePath, DefaultRPCPort, metrics.DefaultEotsMetricsPort)
}

func DefaultConfigWithHomePathAndPorts(homePath string, rpcPort, metricsPort int) *Config {
	cfg := &Config{
		LogLevel:       defaultLogLevel,
		KeyringBackend: defaultKeyringBackend,
		DatabaseConfig: DefaultDBConfigWithHomePath(homePath),
		RPCListener:    defaultRPCListener,
		Metrics:        metrics.DefaultEotsConfig(),
	}
	cfg.RpcListener = fmt.Sprintf("%s:%d", DefaultRPCHost, rpcPort)
	cfg.Metrics.Port = metricsPort
	if err := cfg.Validate(); err != nil {
		panic(err)
	}

	return cfg
}<|MERGE_RESOLUTION|>--- conflicted
+++ resolved
@@ -31,11 +31,7 @@
 	//   ~/Library/Application Support/Eotsd on MacOS
 	DefaultEOTSDir = btcutil.AppDataDir("eotsd", false)
 
-<<<<<<< HEAD
 	defaultRpcListener = fmt.Sprintf("%s:%d", DefaultRPCHost, DefaultRPCPort)
-=======
-	defaultRPCListener = "127.0.0.1:" + strconv.Itoa(DefaultRPCPort)
->>>>>>> 30d2a1a4
 )
 
 type Config struct {
@@ -133,10 +129,10 @@
 		LogLevel:       defaultLogLevel,
 		KeyringBackend: defaultKeyringBackend,
 		DatabaseConfig: DefaultDBConfigWithHomePath(homePath),
-		RPCListener:    defaultRPCListener,
+		RPCListener:    defaultRpcListener,
 		Metrics:        metrics.DefaultEotsConfig(),
 	}
-	cfg.RpcListener = fmt.Sprintf("%s:%d", DefaultRPCHost, rpcPort)
+	cfg.RPCListener = fmt.Sprintf("%s:%d", DefaultRPCHost, rpcPort)
 	cfg.Metrics.Port = metricsPort
 	if err := cfg.Validate(); err != nil {
 		panic(err)
