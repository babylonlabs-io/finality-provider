--- conflicted
+++ resolved
@@ -33,16 +33,14 @@
 	// uid represents EOTS key
 	SignSchnorrSig(uid []byte, msg []byte) (*schnorr.Signature, error)
 
-<<<<<<< HEAD
-	// Backup performs a hot backup of the database using a read-only transaction, eotsd can be running
-	// when this function is called, but writing to the db is blocked until the backup is done
-	Backup(dbPath string, backupDir string) error
-=======
 	// Unlock makes the private key for the given EOTS key (uid) accessible in memory using the provided passphrase.
 	// After a successful call to Unlock, signing operations using this key will succeed.
 	// This should be called during startup for `file`-based keyring, which requires explicit unlocking.
 	Unlock(uid []byte, passphrase string) error
->>>>>>> 32eea898
+
+	// Backup performs a hot backup of the database using a read-only transaction, eotsd can be running
+	// when this function is called, but writing to the db is blocked until the backup is done
+	Backup(dbPath string, backupDir string) error
 
 	Close() error
 }