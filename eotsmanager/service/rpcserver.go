--- conflicted
+++ resolved
@@ -117,14 +117,14 @@
 	return &proto.SaveEOTSKeyNameResponse{}, r.em.SaveEOTSKeyName(eotsPk, req.KeyName)
 }
 
-<<<<<<< HEAD
 func (r *rpcServer) Backup(_ context.Context, req *proto.BackupRequest) (*proto.BackupResponse, error) {
 	if err := r.em.Backup(req.DbPath, req.BackupDir); err != nil {
 		return nil, err
 	}
 
 	return &proto.BackupResponse{}, nil
-=======
+}
+
 func (r *rpcServer) UnlockKey(_ context.Context, req *proto.UnlockKeyRequest) (*proto.UnlockKeyResponse, error) {
 	err := r.em.Unlock(req.Uid, req.Passphrase)
 	if err != nil {
@@ -132,5 +132,4 @@
 	}
 
 	return &proto.UnlockKeyResponse{}, nil
->>>>>>> 32eea898
 }