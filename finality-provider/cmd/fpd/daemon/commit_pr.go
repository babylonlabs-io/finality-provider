package daemon

import (
	"fmt"
	"math"
	"path/filepath"
	"strconv"

	bbntypes "github.com/babylonlabs-io/babylon/types"
	fpcc "github.com/babylonlabs-io/finality-provider/clientcontroller"
	eotsclient "github.com/babylonlabs-io/finality-provider/eotsmanager/client"
	fpcmd "github.com/babylonlabs-io/finality-provider/finality-provider/cmd"
	fpcfg "github.com/babylonlabs-io/finality-provider/finality-provider/config"
	"github.com/babylonlabs-io/finality-provider/finality-provider/service"
	"github.com/babylonlabs-io/finality-provider/finality-provider/store"
	"github.com/babylonlabs-io/finality-provider/log"
	"github.com/babylonlabs-io/finality-provider/metrics"
	"github.com/babylonlabs-io/finality-provider/util"
	"github.com/cosmos/cosmos-sdk/client"
	"github.com/spf13/cobra"
)

// CommandCommitPubRand returns the commit-pubrand command by connecting to the fpd daemon.
func CommandCommitPubRand() *cobra.Command {
	var cmd = &cobra.Command{
		Use:     "unsafe-commit-pubrand [fp-eots-pk-hex] [target-height]",
		Aliases: []string{"unsafe-cpr"},
		Short:   "[UNSAFE] Manually trigger public randomness commitment for a finality provider",
		Long: `[UNSAFE] Manually trigger public randomness commitment for a finality provider.
WARNING: this can drain the finality provider's balance if the target height is too high.`,
		Example: `fpd unsafe-commit-pubrand --home /home/user/.fpd [fp-eots-pk-hex] [target-height]`,
		Args:    cobra.ExactArgs(2),
		RunE:    fpcmd.RunEWithClientCtx(runCommandCommitPubRand),
	}
	cmd.Flags().Uint64("start-height", math.MaxUint64, "The block height to start committing pubrand from (optional)")

	return cmd
}

func runCommandCommitPubRand(ctx client.Context, cmd *cobra.Command, args []string) error {
	fpPk, err := bbntypes.NewBIP340PubKeyFromHex(args[0])
	if err != nil {
		return err
	}
	targetHeight, err := strconv.ParseUint(args[1], 10, 64)
	if err != nil {
		return err
	}
	startHeight, err := cmd.Flags().GetUint64("start-height")
	if err != nil {
		return err
	}

	// Get homePath from context like in start.go
	homePath, err := filepath.Abs(ctx.HomeDir)
	if err != nil {
		return err
	}
	homePath = util.CleanAndExpandPath(homePath)

	cfg, err := fpcfg.LoadConfig(homePath)
	if err != nil {
		return fmt.Errorf("failed to load configuration: %w", err)
	}

	logger, err := log.NewRootLoggerWithFile(fpcfg.LogFile(homePath), cfg.LogLevel)
	if err != nil {
		return fmt.Errorf("failed to initialize the logger: %w", err)
	}

	db, err := cfg.DatabaseConfig.GetDBBackend()
	if err != nil {
		return fmt.Errorf("failed to create db backend: %w", err)
	}

	fpStore, err := store.NewFinalityProviderStore(db)
	if err != nil {
		return fmt.Errorf("failed to initiate finality provider store: %w", err)
	}
	pubRandStore, err := store.NewPubRandProofStore(db)
	if err != nil {
		return fmt.Errorf("failed to initiate public randomness store: %w", err)
	}
	cc, err := fpcc.NewClientController(cfg, logger)
	if err != nil {
		return fmt.Errorf("failed to create rpc client for the Babylon chain: %w", err)
	}
<<<<<<< HEAD
	consumerCon, err := fpcc.NewConsumerController(cfg, logger)
	if err != nil {
		return fmt.Errorf("failed to create rpc client for the consumer chain %s: %w", cfg.ChainType, err)
=======
	if err := cc.Start(); err != nil {
		return fmt.Errorf("failed to start client controller: %w", err)
>>>>>>> bc7cc1e6
	}
	em, err := eotsclient.NewEOTSManagerGRpcClient(cfg.EOTSManagerAddress)
	if err != nil {
		return fmt.Errorf("failed to create EOTS manager client: %w", err)
	}

	fp, err := service.NewFinalityProviderInstance(
		fpPk, cfg, fpStore, pubRandStore, cc, consumerCon, em, metrics.NewFpMetrics(), "",
		make(chan<- *service.CriticalError), logger)
	if err != nil {
		return fmt.Errorf("failed to create finality-provider %s instance: %w", fpPk.MarshalHex(), err)
	}

	if startHeight == math.MaxUint64 {
		return fp.TestCommitPubRand(targetHeight)
	}

	return fp.TestCommitPubRandWithStartHeight(startHeight, targetHeight)
}<|MERGE_RESOLUTION|>--- conflicted
+++ resolved
@@ -81,18 +81,16 @@
 	if err != nil {
 		return fmt.Errorf("failed to initiate public randomness store: %w", err)
 	}
-	cc, err := fpcc.NewClientController(cfg, logger)
+	cc, err := fpcc.NewBabylonController(cfg, logger)
 	if err != nil {
 		return fmt.Errorf("failed to create rpc client for the Babylon chain: %w", err)
 	}
-<<<<<<< HEAD
+	if err := cc.Start(); err != nil {
+		return fmt.Errorf("failed to start client controller: %w", err)
+	}
 	consumerCon, err := fpcc.NewConsumerController(cfg, logger)
 	if err != nil {
 		return fmt.Errorf("failed to create rpc client for the consumer chain %s: %w", cfg.ChainType, err)
-=======
-	if err := cc.Start(); err != nil {
-		return fmt.Errorf("failed to start client controller: %w", err)
->>>>>>> bc7cc1e6
 	}
 	em, err := eotsclient.NewEOTSManagerGRpcClient(cfg.EOTSManagerAddress)
 	if err != nil {
