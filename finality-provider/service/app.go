--- conflicted
+++ resolved
@@ -58,7 +58,6 @@
 	db kvdb.Backend,
 	logger *zap.Logger,
 ) (*FinalityProviderApp, error) {
-<<<<<<< HEAD
 	cc, err := fpcc.NewClientController(cfg, logger)
 	if err != nil {
 		return nil, fmt.Errorf("failed to create rpc client for the Babylon chain: %v", err)
@@ -66,11 +65,6 @@
 	consumerCon, err := fpcc.NewConsumerController(cfg, logger)
 	if err != nil {
 		return nil, fmt.Errorf("failed to create rpc client for the consumer chain %s: %v", cfg.ChainType, err)
-=======
-	cc, err := clientcontroller.NewClientController(cfg.ChainType, cfg.BabylonConfig, &cfg.BTCNetParams, logger)
-	if err != nil {
-		return nil, fmt.Errorf("failed to create rpc client for the consumer chain %s: %w", cfg.ChainType, err)
->>>>>>> 30d2a1a4
 	}
 	// if the EOTSManagerAddress is empty, run a local EOTS manager;
 	// otherwise connect a remote one with a gRPC client
@@ -81,11 +75,7 @@
 
 	logger.Info("successfully connected to a remote EOTS manager", zap.String("address", cfg.EOTSManagerAddress))
 
-<<<<<<< HEAD
 	return NewFinalityProviderApp(cfg, cc, consumerCon, em, db, logger)
-=======
-	return NewFinalityProviderApp(cfg, cc, em, db, logger)
->>>>>>> 30d2a1a4
 }
 
 func NewFinalityProviderApp(
@@ -118,7 +108,6 @@
 
 	fpMetrics := metrics.NewFpMetrics()
 
-<<<<<<< HEAD
 	fpm, err := NewFinalityProviderManager(fpStore, pubRandStore, config, cc, consumerCon, em, fpMetrics, logger)
 	if err != nil {
 		return nil, fmt.Errorf("failed to create finality-provider manager: %w", err)
@@ -140,23 +129,6 @@
 		createFinalityProviderRequestChan:   make(chan *createFinalityProviderRequest),
 		registerFinalityProviderRequestChan: make(chan *registerFinalityProviderRequest),
 		finalityProviderRegisteredEventChan: make(chan *finalityProviderRegisteredEvent),
-=======
-	return &FinalityProviderApp{
-		cc:                                cc,
-		fps:                               fpStore,
-		pubRandStore:                      pubRandStore,
-		kr:                                kr,
-		config:                            config,
-		logger:                            logger,
-		input:                             input,
-		fpIns:                             nil,
-		eotsManager:                       em,
-		metrics:                           fpMetrics,
-		quit:                              make(chan struct{}),
-		unjailFinalityProviderRequestChan: make(chan *UnjailFinalityProviderRequest),
-		createFinalityProviderRequestChan: make(chan *CreateFinalityProviderRequest),
-		criticalErrChan:                   make(chan *CriticalError),
->>>>>>> 30d2a1a4
 	}, nil
 }
 
@@ -180,47 +152,23 @@
 	return app.pubRandStore
 }
 
-<<<<<<< HEAD
-func (app *FinalityProviderApp) GetKeyring() keyring.Keyring {
-	return app.kr
-}
-
-func (app *FinalityProviderApp) GetInput() *strings.Reader {
-	return app.input
-}
-
-// Logger returns the current logger of FP app.
-func (app *FinalityProviderApp) Logger() *zap.Logger {
-	return app.logger
-}
-
-func (app *FinalityProviderApp) ListFinalityProviderInstances() []*FinalityProviderInstance {
-	return app.fpManager.ListFinalityProviderInstances()
+func (app *FinalityProviderApp) GetFinalityProviderInfo(fpPk *bbntypes.BIP340PubKey) (*proto.FinalityProviderInfo, error) {
+	storedFp, err := app.fps.GetFinalityProvider(fpPk.MustToBTCPK())
+	if err != nil {
+		return nil, err
+	}
+
+	fpInfo := storedFp.ToFinalityProviderInfo()
+
+	if app.IsFinalityProviderRunning(fpPk) {
+		fpInfo.IsRunning = true
+	}
+
+	return fpInfo, nil
 }
 
 func (app *FinalityProviderApp) ListFinalityProviderInstancesForChain(chainID string) []*FinalityProviderInstance {
 	return app.fpManager.ListFinalityProviderInstancesForChain(chainID)
-}
-
-func (app *FinalityProviderApp) ListAllFinalityProvidersInfo() ([]*proto.FinalityProviderInfo, error) {
-	return app.fpManager.AllFinalityProviders()
-}
-
-=======
->>>>>>> 30d2a1a4
-func (app *FinalityProviderApp) GetFinalityProviderInfo(fpPk *bbntypes.BIP340PubKey) (*proto.FinalityProviderInfo, error) {
-	storedFp, err := app.fps.GetFinalityProvider(fpPk.MustToBTCPK())
-	if err != nil {
-		return nil, err
-	}
-
-	fpInfo := storedFp.ToFinalityProviderInfo()
-
-	if app.IsFinalityProviderRunning(fpPk) {
-		fpInfo.IsRunning = true
-	}
-
-	return fpInfo, nil
 }
 
 func (app *FinalityProviderApp) ListAllFinalityProvidersInfo() ([]*proto.FinalityProviderInfo, error) {
@@ -237,19 +185,7 @@
 			fpInfo.IsRunning = true
 		}
 
-<<<<<<< HEAD
-	request := &registerFinalityProviderRequest{
-		chainID:         fp.ChainID,
-		fpAddr:          fpAddr,
-		btcPubKey:       bbntypes.NewBIP340PubKeyFromBTCPK(fp.BtcPk),
-		pop:             pop,
-		description:     fp.Description,
-		commission:      fp.Commission,
-		errResponse:     make(chan error, 1),
-		successResponse: make(chan *RegisterFinalityProviderResponse, 1),
-=======
 		fpsInfo = append(fpsInfo, fpInfo)
->>>>>>> 30d2a1a4
 	}
 
 	return fpsInfo, nil
@@ -275,17 +211,8 @@
 
 	app.logger.Info("finality provider is started", zap.String("pk", fpPk.MarshalHex()))
 
-<<<<<<< HEAD
-// SyncFinalityProviderStatus syncs the status of the finality-providers with the chain.
-func (app *FinalityProviderApp) SyncFinalityProviderStatus() (fpInstanceRunning bool, err error) {
-	latestBlockHeight, err := app.consumerCon.QueryLatestBlockHeight()
-	if err != nil {
-		return false, err
-	}
-=======
 	return nil
 }
->>>>>>> 30d2a1a4
 
 // SyncAllFinalityProvidersStatus syncs the status of all the stored finality providers with the chain.
 // it should be called before a fp instance is started
@@ -296,15 +223,9 @@
 	}
 
 	for _, fp := range fps {
-<<<<<<< HEAD
-		hasPower, err := app.consumerCon.QueryFinalityProviderHasPower(fp.BtcPk, latestBlockHeight)
-		if err != nil {
-			continue
-=======
 		latestBlock, err := app.cc.QueryBestBlock()
 		if err != nil {
 			return err
->>>>>>> 30d2a1a4
 		}
 
 		pkHex := fp.GetBIP340BTCPK().MarshalHex()
@@ -316,9 +237,6 @@
 
 		// power > 0 (slashed_height must > 0), set status to ACTIVE
 		oldStatus := fp.Status
-<<<<<<< HEAD
-		newStatus, err := app.fps.UpdateFpStatusFromVotingPower(hasPower, fp)
-=======
 		if power > 0 {
 			if oldStatus != proto.FinalityProviderStatus_ACTIVE {
 				fp.Status = proto.FinalityProviderStatus_ACTIVE
@@ -334,7 +252,6 @@
 			continue
 		}
 		slashed, jailed, err := app.cc.QueryFinalityProviderSlashedOrJailed(fp.BtcPk)
->>>>>>> 30d2a1a4
 		if err != nil {
 			return err
 		}
@@ -394,24 +311,6 @@
 	return startErr
 }
 
-// StartWithoutSyncFpStatus starts only the finality-provider daemon without any finality-provider instances
-// and without syncing the finality-provider status loop for testing purpose
-// b/c this loop detects FP status and then automatically starts the FP instance when it is ACTIVE
-// Note: this is only for testing purposes
-func (app *FinalityProviderApp) StartWithoutSyncFpStatus() error {
-	var startErr error
-	app.startOnce.Do(func() {
-		app.logger.Info("Starting FinalityProviderApp")
-
-		app.wg.Add(3)
-		go app.eventLoop()
-		go app.registrationLoop()
-		go app.metricsUpdateLoop()
-	})
-
-	return startErr
-}
-
 func (app *FinalityProviderApp) Stop() error {
 	var stopErr error
 	app.stopOnce.Do(func() {
@@ -420,14 +319,6 @@
 		close(app.quit)
 		app.wg.Wait()
 
-<<<<<<< HEAD
-		app.logger.Debug("Stopping finality providers")
-		if app.fpManager.isStarted.Swap(true) {
-			if err := app.fpManager.Stop(); err != nil {
-				stopErr = err
-				return
-			}
-=======
 		if app.fpIns != nil && app.fpIns.IsRunning() {
 			pkHex := app.fpIns.GetBtcPkHex()
 			app.logger.Info("stopping finality provider", zap.String("pk", pkHex))
@@ -439,7 +330,6 @@
 			}
 
 			app.logger.Info("finality provider is stopped", zap.String("pk", pkHex))
->>>>>>> 30d2a1a4
 		}
 
 		app.logger.Debug("Stopping EOTS manager")
@@ -512,8 +402,8 @@
 		}, nil
 	}
 
-	// 3. register the finality provider on the consumer chain
-	request := &CreateFinalityProviderRequest{
+	request := &registerFinalityProviderRequest{
+		chainID:         fp.ChainID,
 		fpAddr:          fpAddr,
 		btcPubKey:       eotsPk,
 		pop:             pop,
@@ -645,15 +535,7 @@
 			"please restart the daemon to switch to another instance", app.fpIns.btcPk.MarshalHex())
 	}
 
-<<<<<<< HEAD
-// UpdateClientController sets a new client controoller in the App.
-// Usefull for testing with multiples PKs with different keys, it needs
-// to update who is the signer
-func (app *FinalityProviderApp) UpdateClientController(cc ccapi.ClientController) {
-	app.cc = cc
-=======
 	return app.fpIns.Start()
->>>>>>> 30d2a1a4
 }
 
 func (app *FinalityProviderApp) IsFinalityProviderRunning(fpPk *bbntypes.BIP340PubKey) bool {
@@ -722,38 +604,6 @@
 
 			return nil
 		}
-<<<<<<< HEAD
-	}
-}
-
-func (app *FinalityProviderApp) registrationLoop() {
-	defer app.wg.Done()
-	for {
-		select {
-		case req := <-app.registerFinalityProviderRequestChan:
-			// we won't do any retries here to not block the loop for more important messages.
-			// Most probably it fails due so some user error so we just return the error to the user.
-			// TODO: need to start passing context here to be able to cancel the request in case of app quiting
-			popBytes, err := req.pop.Marshal()
-			if err != nil {
-				req.errResponse <- err
-				continue
-			}
-
-			desBytes, err := req.description.Marshal()
-			if err != nil {
-				req.errResponse <- err
-				continue
-			}
-			res, err := app.cc.RegisterFinalityProvider(
-				req.chainID,
-				req.btcPubKey.MustToBTCPK(),
-				popBytes,
-				req.commission,
-				desBytes,
-			)
-=======
->>>>>>> 30d2a1a4
 
 		return err
 	}
@@ -788,42 +638,10 @@
 		return fmt.Errorf("failed to update status for finality provider %s: %w", fp.BtcPk.MarshalHex(), err)
 	}
 
-<<<<<<< HEAD
-// syncChainFpStatusLoop keeps querying the chain for the finality
-// provider voting power and update the FP status accordingly.
-// If there is some voting power it sets to active, for zero voting power
-// it goes from: CREATED -> REGISTERED or ACTIVE -> INACTIVE.
-func (app *FinalityProviderApp) syncChainFpStatusLoop() {
-	defer app.wg.Done()
-
-	interval := app.config.SyncFpStatusInterval
-	app.logger.Info(
-		"starting sync FP status loop",
-		zap.Float64("interval seconds", interval.Seconds()),
-=======
 	app.logger.Info("finality-provider successfully updated the local db",
 		zap.String("eots_pk", fp.BtcPk.MarshalHex()),
 		zap.String("addr", fp.Addr),
->>>>>>> 30d2a1a4
 	)
 
-<<<<<<< HEAD
-	for {
-		select {
-		case <-syncFpStatusTicker.C:
-			fpInstanceStarted, err := app.SyncFinalityProviderStatus()
-			if err != nil {
-				app.Logger().Error("failed to sync finality-provider status", zap.Error(err))
-			}
-			if fpInstanceStarted {
-				return
-			}
-		case <-app.quit:
-			app.logger.Info("exiting sync FP status loop")
-			return
-		}
-	}
-=======
 	return nil
->>>>>>> 30d2a1a4
 }