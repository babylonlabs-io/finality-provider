package service_test

import (
	"errors"
	"fmt"
	"math/rand"
	"os"
	"path/filepath"
	"strings"
	"testing"
	"time"

	btcstakingtypes "github.com/babylonlabs-io/babylon/x/btcstaking/types"

	"github.com/babylonlabs-io/babylon/testutil/datagen"
	bbntypes "github.com/babylonlabs-io/babylon/types"
	finalitytypes "github.com/babylonlabs-io/babylon/x/finality/types"
	sdkkeyring "github.com/cosmos/cosmos-sdk/crypto/keyring"
	"github.com/golang/mock/gomock"
	"github.com/stretchr/testify/require"

	"github.com/babylonlabs-io/finality-provider/clientcontroller"
	"github.com/babylonlabs-io/finality-provider/eotsmanager"
	eotscfg "github.com/babylonlabs-io/finality-provider/eotsmanager/config"
	"github.com/babylonlabs-io/finality-provider/finality-provider/config"
	"github.com/babylonlabs-io/finality-provider/finality-provider/proto"
	"github.com/babylonlabs-io/finality-provider/finality-provider/service"
	fpstore "github.com/babylonlabs-io/finality-provider/finality-provider/store"
	"github.com/babylonlabs-io/finality-provider/keyring"
	"github.com/babylonlabs-io/finality-provider/testutil"
	"github.com/babylonlabs-io/finality-provider/types"
	"github.com/babylonlabs-io/finality-provider/util"
)

const (
	passphrase            = "testpass"
	hdPath                = ""
	eventuallyWaitTimeOut = 5 * time.Second
	eventuallyPollTime    = 10 * time.Millisecond
)

func FuzzCreateFinalityProvider(f *testing.F) {
	testutil.AddRandomSeedsToFuzzer(f, 10)
	f.Fuzz(func(t *testing.T, seed int64) {
		r := rand.New(rand.NewSource(seed))

<<<<<<< HEAD
		logger, err := zap.NewDevelopment()
		require.NoError(t, err)
=======
		logger := testutil.GetTestLogger(t)
>>>>>>> 30d2a1a4
		// create an EOTS manager
		eotsHomeDir := filepath.Join(t.TempDir(), "eots-home")
		eotsCfg := eotscfg.DefaultConfigWithHomePath(eotsHomeDir)
		dbBackend, err := eotsCfg.DatabaseConfig.GetDBBackend()
		require.NoError(t, err)
		em, err := eotsmanager.NewLocalEOTSManager(eotsHomeDir, eotsCfg.KeyringBackend, dbBackend, logger)
		require.NoError(t, err)
		defer func() {
			dbBackend.Close()
			err = os.RemoveAll(eotsHomeDir)
			require.NoError(t, err)
		}()

		// Create mocked babylon client
		randomStartingHeight := uint64(r.Int63n(100) + 1)
		currentHeight := randomStartingHeight + uint64(r.Int63n(10)+2)
<<<<<<< HEAD
		mockConsumerController := testutil.PrepareMockedConsumerController(t, r, randomStartingHeight, currentHeight)
		mockConsumerController.EXPECT().QueryLatestFinalizedBlock().Return(nil, nil).AnyTimes()
		mockConsumerController.EXPECT().QueryFinalityProviderHasPower(gomock.Any(),
			gomock.Any()).Return(false, nil).AnyTimes()
		mockBabylonController := testutil.PrepareMockedBabylonController(t)
=======
		mockClientController := testutil.PrepareMockedClientController(t, r, randomStartingHeight, currentHeight, 0)
		mockClientController.EXPECT().QueryLatestFinalizedBlocks(gomock.Any()).Return(nil, nil).AnyTimes()
		mockClientController.EXPECT().QueryFinalityProviderVotingPower(gomock.Any(),
			gomock.Any()).Return(uint64(0), nil).AnyTimes()
		mockClientController.EXPECT().QueryFinalityProvider(gomock.Any()).Return(nil, nil).AnyTimes()
>>>>>>> 30d2a1a4

		// Create randomized config
		fpHomeDir := filepath.Join(t.TempDir(), "fp-home")
		fpCfg := config.DefaultConfigWithHome(fpHomeDir)
		fpCfg.NumPubRand = testutil.TestPubRandNum
		fpCfg.PollerConfig.AutoChainScanningMode = false
		fpCfg.PollerConfig.StaticChainScanningStartHeight = randomStartingHeight
		fpdb, err := fpCfg.DatabaseConfig.GetDBBackend()
		require.NoError(t, err)
		app, err := service.NewFinalityProviderApp(&fpCfg, mockBabylonController, mockConsumerController, em, fpdb, logger)
		require.NoError(t, err)
		defer func() {
			err = fpdb.Close()
			require.NoError(t, err)
			err = os.RemoveAll(fpHomeDir)
			require.NoError(t, err)
		}()

		err = app.Start()
		require.NoError(t, err)
		defer func() {
			err = app.Stop()
			require.NoError(t, err)
		}()

		var eotsPk *bbntypes.BIP340PubKey
		eotsKeyName := testutil.GenRandomHexStr(r, 4)
		require.NoError(t, err)
		eotsPkBz, err := em.CreateKey(eotsKeyName, passphrase, hdPath)
		require.NoError(t, err)
		eotsPk, err = bbntypes.NewBIP340PubKey(eotsPkBz)
		require.NoError(t, err)

		// generate keyring
		keyName := testutil.GenRandomHexStr(r, 4)
		chainID := testutil.GenRandomHexStr(r, 4)

		cfg := app.GetConfig()
		_, err = testutil.CreateChainKey(cfg.BabylonConfig.KeyDirectory, cfg.BabylonConfig.ChainID, keyName, sdkkeyring.BackendTest, passphrase, hdPath, "")
		require.NoError(t, err)

		txHash := testutil.GenRandomHexStr(r, 32)
		mockBabylonController.EXPECT().
			RegisterFinalityProvider(
<<<<<<< HEAD
				fp.ChainID,
				fp.BtcPk,
				popBytes,
=======
				eotsPk.MustToBTCPK(),
				gomock.Any(),
>>>>>>> 30d2a1a4
				testutil.ZeroCommissionRate(),
				gomock.Any(),
			).Return(&types.TxResponse{TxHash: txHash}, nil).AnyTimes()
		res, err := app.CreateFinalityProvider(keyName, chainID, passphrase, eotsPk, testutil.RandomDescription(r), testutil.ZeroCommissionRate())
		require.NoError(t, err)
		require.Equal(t, txHash, res.TxHash)

<<<<<<< HEAD
		mockConsumerController.EXPECT().QueryLastPublicRandCommit(gomock.Any()).Return(nil, nil).AnyTimes()
		err = app.StartHandlingFinalityProvider(fp.GetBIP340BTCPK(), passphrase)
=======
		fpInfo, err := app.GetFinalityProviderInfo(eotsPk)
>>>>>>> 30d2a1a4
		require.NoError(t, err)
		require.Equal(t, eotsPk.MarshalHex(), fpInfo.BtcPkHex)
	})
}

func FuzzSyncFinalityProviderStatus(f *testing.F) {
	testutil.AddRandomSeedsToFuzzer(f, 10)
	f.Fuzz(func(t *testing.T, seed int64) {
		r := rand.New(rand.NewSource(seed))

<<<<<<< HEAD
		logger, err := zap.NewDevelopment()
		require.NoError(t, err)
=======
		randomStartingHeight := uint64(r.Int63n(100) + 1)
		currentHeight := randomStartingHeight + uint64(r.Int63n(10)+2)
		mockClientController := testutil.PrepareMockedClientController(t, r, randomStartingHeight, currentHeight, 0)
>>>>>>> 30d2a1a4

		blkInfo := &types.BlockInfo{Height: currentHeight}

		mockClientController.EXPECT().QueryLastCommittedPublicRand(gomock.Any(), uint64(1)).Return(nil, nil).AnyTimes()
		mockClientController.EXPECT().QueryLatestFinalizedBlocks(gomock.Any()).Return(nil, nil).AnyTimes()
		mockClientController.EXPECT().QueryBestBlock().Return(blkInfo, nil).Return(blkInfo, nil).AnyTimes()
		mockClientController.EXPECT().QueryBlock(gomock.Any()).Return(nil, errors.New("chain not online")).AnyTimes()

		noVotingPowerTable := r.Int31n(10) > 5
		if noVotingPowerTable {
			allowedErr := fmt.Sprintf("failed to query Finality Voting Power at Height %d: rpc error: code = Unknown desc = %s: unknown request",
				currentHeight, finalitytypes.ErrVotingPowerTableNotUpdated.Wrapf("height: %d", currentHeight).Error())
			mockClientController.EXPECT().QueryFinalityProviderVotingPower(gomock.Any(), gomock.Any()).Return(uint64(0), nil).AnyTimes()
			mockClientController.EXPECT().QueryActivatedHeight().Return(uint64(0), errors.New(allowedErr)).AnyTimes()
		} else {
			mockClientController.EXPECT().QueryActivatedHeight().Return(currentHeight, nil).AnyTimes()
			mockClientController.EXPECT().QueryFinalityProviderVotingPower(gomock.Any(), gomock.Any()).Return(uint64(2), nil).AnyTimes()
		}
		mockClientController.EXPECT().QueryFinalityProviderHighestVotedHeight(gomock.Any()).Return(uint64(0), nil).AnyTimes()
		var isSlashedOrJailed int
		if noVotingPowerTable {
			// 0 means is slashed, 1 means is jailed, 2 means neither slashed nor jailed
			isSlashedOrJailed = r.Intn(3)
			switch isSlashedOrJailed {
			case 0:
				mockClientController.EXPECT().QueryFinalityProviderSlashedOrJailed(gomock.Any()).Return(true, false, nil).AnyTimes()
			case 1:
				mockClientController.EXPECT().QueryFinalityProviderSlashedOrJailed(gomock.Any()).Return(false, true, nil).AnyTimes()
			case 2:
				mockClientController.EXPECT().QueryFinalityProviderSlashedOrJailed(gomock.Any()).Return(false, false, nil).AnyTimes()
			}
		}

		// clean up after the test
		defer func() {
			dbBackend.Close()
			err = os.RemoveAll(eotsHomeDir)
			require.NoError(t, err)
		}()

		// Create randomized config
		pathSuffix := datagen.GenRandomHexStr(r, 10)
		fpHomeDir := filepath.Join(t.TempDir(), "fp-home", pathSuffix)
		fpCfg := config.DefaultConfigWithHome(fpHomeDir)
<<<<<<< HEAD
		fpCfg.SyncFpStatusInterval = time.Millisecond * 100
		fpCfg.NumPubRand = testutil.TestPubRandNum
=======
>>>>>>> 30d2a1a4
		// no need for other intervals to run
		fpCfg.SubmissionRetryInterval = time.Minute * 10

		// Create fp app
		app, fpPk, cleanup := startFPAppWithRegisteredFp(t, r, fpHomeDir, &fpCfg, mockClientController)
		defer cleanup()

		fpInfo, err := app.GetFinalityProviderInfo(fpPk)
		require.NoError(t, err)

		expectedStatus := proto.FinalityProviderStatus_ACTIVE
		if noVotingPowerTable {
			switch isSlashedOrJailed {
			case 0:
				expectedStatus = proto.FinalityProviderStatus_SLASHED
			case 1:
				expectedStatus = proto.FinalityProviderStatus_JAILED
			case 2:
				expectedStatus = proto.FinalityProviderStatus_INACTIVE
			}
		}

		require.Equal(t, fpInfo.Status, expectedStatus.String())
	})
}

func FuzzUnjailFinalityProvider(f *testing.F) {
	testutil.AddRandomSeedsToFuzzer(f, 10)
	f.Fuzz(func(t *testing.T, seed int64) {
		r := rand.New(rand.NewSource(seed))

		randomStartingHeight := uint64(r.Int63n(100) + 1)
		currentHeight := randomStartingHeight + uint64(r.Int63n(10)+2)
<<<<<<< HEAD
		mockConsumerController := testutil.PrepareMockedConsumerController(t, r, randomStartingHeight, currentHeight)
		mockBabylonController := testutil.PrepareMockedBabylonController(t)

		mockConsumerController.EXPECT().QueryLatestFinalizedBlock().Return(nil, nil).AnyTimes()
		mockConsumerController.EXPECT().QueryLatestBlockHeight().Return(currentHeight, nil).AnyTimes()
		mockConsumerController.EXPECT().QueryBlock(gomock.Any()).Return(nil, errors.New("chain not online")).AnyTimes()
		mockConsumerController.EXPECT().QueryLastPublicRandCommit(gomock.Any()).Return(nil, nil).AnyTimes()

		noVotingPowerTable := r.Int31n(10) > 5
		if noVotingPowerTable {
			allowedErr := fmt.Sprintf("failed to query Finality Voting Power at Height %d: rpc error: code = Unknown desc = %s: unknown request",
				currentHeight, bstypes.ErrVotingPowerTableNotUpdated.Wrapf("height: %d", currentHeight).Error())
			mockConsumerController.EXPECT().QueryFinalityProviderHasPower(gomock.Any(), gomock.Any()).Return(false, nil).AnyTimes()
			mockConsumerController.EXPECT().QueryActivatedHeight().Return(uint64(0), errors.New(allowedErr)).AnyTimes()
		} else {
			mockConsumerController.EXPECT().QueryFinalityProviderHasPower(gomock.Any(), gomock.Any()).Return(true, nil).AnyTimes()
			mockConsumerController.EXPECT().QueryActivatedHeight().Return(currentHeight, nil).AnyTimes()
		}
=======
		mockClientController := testutil.PrepareMockedClientController(t, r, randomStartingHeight, currentHeight, 0)

		// Create randomized config
		pathSuffix := datagen.GenRandomHexStr(r, 10)
		fpHomeDir := filepath.Join(t.TempDir(), "fp-home", pathSuffix)
		fpCfg := config.DefaultConfigWithHome(fpHomeDir)
		// use shorter interval for the test to end faster
		fpCfg.SubmissionRetryInterval = time.Millisecond * 10
		fpCfg.SignatureSubmissionInterval = time.Millisecond * 10

		blkInfo := &types.BlockInfo{Height: currentHeight}

		mockClientController.EXPECT().QueryLastCommittedPublicRand(gomock.Any(), uint64(1)).Return(nil, nil).AnyTimes()
		mockClientController.EXPECT().QueryLatestFinalizedBlocks(gomock.Any()).Return(nil, nil).AnyTimes()
		mockClientController.EXPECT().QueryBestBlock().Return(blkInfo, nil).Return(blkInfo, nil).AnyTimes()
		mockClientController.EXPECT().QueryBlock(gomock.Any()).Return(nil, errors.New("chain not online")).AnyTimes()

		// set voting power to be positive so that the fp should eventually become ACTIVE
		mockClientController.EXPECT().QueryFinalityProviderVotingPower(gomock.Any(), gomock.Any()).Return(uint64(0), nil).AnyTimes()
		mockClientController.EXPECT().QueryActivatedHeight().Return(uint64(1), nil).AnyTimes()
		mockClientController.EXPECT().QueryFinalityProviderSlashedOrJailed(gomock.Any()).Return(false, true, nil).AnyTimes()
		mockClientController.EXPECT().QueryFinalityProviderHighestVotedHeight(gomock.Any()).Return(uint64(0), nil).AnyTimes()

		// Create fp app
		app, fpPk, cleanup := startFPAppWithRegisteredFp(t, r, fpHomeDir, &fpCfg, mockClientController)
		defer cleanup()

		expectedTxHash := datagen.GenRandomHexStr(r, 32)
		mockClientController.EXPECT().UnjailFinalityProvider(fpPk.MustToBTCPK()).Return(&types.TxResponse{TxHash: expectedTxHash}, nil)
		err := app.StartFinalityProvider(fpPk, "")
		require.NoError(t, err)
		fpIns, err := app.GetFinalityProviderInstance()
		require.NoError(t, err)
		require.True(t, fpIns.IsJailed())
		res, err := app.UnjailFinalityProvider(fpPk)
		require.NoError(t, err)
		require.Equal(t, expectedTxHash, res.TxHash)
		require.Eventually(t, func() bool {
			return !fpIns.IsJailed()
		}, eventuallyWaitTimeOut, eventuallyPollTime)
	})
}

func FuzzSaveAlreadyRegisteredFinalityProvider(f *testing.F) {
	testutil.AddRandomSeedsToFuzzer(f, 10)
	f.Fuzz(func(t *testing.T, seed int64) {
		r := rand.New(rand.NewSource(seed))

		logger := testutil.GetTestLogger(t)
		// create an EOTS manager
		eotsHomeDir := filepath.Join(t.TempDir(), "eots-home")
		eotsCfg := eotscfg.DefaultConfigWithHomePath(eotsHomeDir)
		dbBackend, err := eotsCfg.DatabaseConfig.GetDBBackend()
		require.NoError(t, err)
		em, err := eotsmanager.NewLocalEOTSManager(eotsHomeDir, eotsCfg.KeyringBackend, dbBackend, logger)
		require.NoError(t, err)
		defer func() {
			dbBackend.Close()
			err = os.RemoveAll(eotsHomeDir)
			require.NoError(t, err)
		}()

		randomStartingHeight := uint64(r.Int63n(100) + 1)
		currentHeight := randomStartingHeight + uint64(r.Int63n(10)+2)
		mockClientController := testutil.PrepareMockedClientController(t, r, randomStartingHeight, currentHeight, 0)
		rndFp, err := datagen.GenRandomFinalityProvider(r)
		require.NoError(t, err)

		// Create randomized config
		fpHomeDir := filepath.Join(t.TempDir(), "fp-home")
		fpCfg := config.DefaultConfigWithHome(fpHomeDir)
		fpCfg.PollerConfig.AutoChainScanningMode = false
		fpCfg.PollerConfig.StaticChainScanningStartHeight = randomStartingHeight
		fpdb, err := fpCfg.DatabaseConfig.GetDBBackend()
		require.NoError(t, err)
>>>>>>> 30d2a1a4

		app, err := service.NewFinalityProviderApp(&fpCfg, mockBabylonController, mockConsumerController, em, fpdb, logger)
		require.NoError(t, err)

		defer func() {
			err = fpdb.Close()
			require.NoError(t, err)
			err = os.RemoveAll(fpHomeDir)
			require.NoError(t, err)
		}()

		err = app.Start()
		require.NoError(t, err)
		defer func() {
			err = app.Stop()
			require.NoError(t, err)
		}()

		var eotsPk *bbntypes.BIP340PubKey
		eotsKeyName := testutil.GenRandomHexStr(r, 4)
		require.NoError(t, err)
		eotsPkBz, err := em.CreateKey(eotsKeyName, passphrase, hdPath)
		require.NoError(t, err)
		eotsPk, err = bbntypes.NewBIP340PubKey(eotsPkBz)
		require.NoError(t, err)

		// generate keyring
		keyName := testutil.GenRandomHexStr(r, 4)
		chainID := testutil.GenRandomHexStr(r, 4)

		cfg := app.GetConfig()
		_, err = testutil.CreateChainKey(cfg.BabylonConfig.KeyDirectory, cfg.BabylonConfig.ChainID, keyName, sdkkeyring.BackendTest, passphrase, hdPath, "")
		require.NoError(t, err)

		fpRes := &btcstakingtypes.QueryFinalityProviderResponse{FinalityProvider: &btcstakingtypes.FinalityProviderResponse{
			Description:          rndFp.Description,
			Commission:           rndFp.Commission,
			Addr:                 rndFp.Addr,
			BtcPk:                eotsPk,
			Pop:                  rndFp.Pop,
			SlashedBabylonHeight: rndFp.SlashedBabylonHeight,
			SlashedBtcHeight:     rndFp.SlashedBtcHeight,
			Jailed:               rndFp.Jailed,
			HighestVotedHeight:   rndFp.HighestVotedHeight,
		}}

		mockClientController.EXPECT().QueryFinalityProvider(gomock.Any()).Return(fpRes, nil).AnyTimes()

		res, err := app.CreateFinalityProvider(keyName, chainID, passphrase, eotsPk, testutil.RandomDescription(r), testutil.ZeroCommissionRate())
		require.NoError(t, err)
		require.Equal(t, res.FpInfo.BtcPkHex, eotsPk.MarshalHex())

		fpInfo, err := app.GetFinalityProviderInfo(eotsPk)
		require.NoError(t, err)
		require.Equal(t, eotsPk.MarshalHex(), fpInfo.BtcPkHex)
	})
}

func startFPAppWithRegisteredFp(t *testing.T, r *rand.Rand, homePath string, cfg *config.Config, cc clientcontroller.ClientController) (*service.FinalityProviderApp, *bbntypes.BIP340PubKey, func()) {
	logger := testutil.GetTestLogger(t)
	// create an EOTS manager
	eotsHomeDir := filepath.Join(t.TempDir(), "eots-home")
	eotsCfg := eotscfg.DefaultConfigWithHomePath(eotsHomeDir)
	eotsdb, err := eotsCfg.DatabaseConfig.GetDBBackend()
	require.NoError(t, err)
	em, err := eotsmanager.NewLocalEOTSManager(eotsHomeDir, eotsCfg.KeyringBackend, eotsdb, logger)
	require.NoError(t, err)

	// create finality-provider app with randomized config
	input := strings.NewReader("")
	require.NoError(t, err)
	err = util.MakeDirectory(config.DataDir(homePath))
	require.NoError(t, err)
	db, err := cfg.DatabaseConfig.GetDBBackend()
	require.NoError(t, err)
	fpStore, err := fpstore.NewFinalityProviderStore(db)
	require.NoError(t, err)
	app, err := service.NewFinalityProviderApp(cfg, cc, em, db, logger)
	require.NoError(t, err)

	// create registered finality-provider
	keyName := datagen.GenRandomHexStr(r, 10)
	chainID := datagen.GenRandomHexStr(r, 10)
	kr, err := keyring.CreateKeyring(
		cfg.BabylonConfig.KeyDirectory,
		cfg.BabylonConfig.ChainID,
		cfg.BabylonConfig.KeyringBackend,
		input,
	)
	require.NoError(t, err)
	kc, err := keyring.NewChainKeyringControllerWithKeyring(kr, keyName, input)
	require.NoError(t, err)
	btcPkBytes, err := em.CreateKey(keyName, passphrase, hdPath)
	require.NoError(t, err)
	btcPk, err := bbntypes.NewBIP340PubKey(btcPkBytes)
	require.NoError(t, err)
	keyInfo, err := kc.CreateChainKey(passphrase, hdPath, "")
	require.NoError(t, err)
	fpAddr := keyInfo.AccAddress

	err = fpStore.CreateFinalityProvider(
		fpAddr,
		btcPk.MustToBTCPK(),
		testutil.RandomDescription(r),
		testutil.ZeroCommissionRate(),
		chainID,
	)
	require.NoError(t, err)
	err = app.Start()
	require.NoError(t, err)

	cleanUp := func() {
		err = app.Stop()
		require.NoError(t, err)
		err = eotsdb.Close()
		require.NoError(t, err)
		err = db.Close()
		require.NoError(t, err)
		err = os.RemoveAll(eotsHomeDir)
		require.NoError(t, err)
		err = os.RemoveAll(homePath)
		require.NoError(t, err)
	}

	return app, btcPk, cleanUp
}<|MERGE_RESOLUTION|>--- conflicted
+++ resolved
@@ -44,12 +44,8 @@
 	f.Fuzz(func(t *testing.T, seed int64) {
 		r := rand.New(rand.NewSource(seed))
 
-<<<<<<< HEAD
 		logger, err := zap.NewDevelopment()
 		require.NoError(t, err)
-=======
-		logger := testutil.GetTestLogger(t)
->>>>>>> 30d2a1a4
 		// create an EOTS manager
 		eotsHomeDir := filepath.Join(t.TempDir(), "eots-home")
 		eotsCfg := eotscfg.DefaultConfigWithHomePath(eotsHomeDir)
@@ -66,19 +62,11 @@
 		// Create mocked babylon client
 		randomStartingHeight := uint64(r.Int63n(100) + 1)
 		currentHeight := randomStartingHeight + uint64(r.Int63n(10)+2)
-<<<<<<< HEAD
 		mockConsumerController := testutil.PrepareMockedConsumerController(t, r, randomStartingHeight, currentHeight)
 		mockConsumerController.EXPECT().QueryLatestFinalizedBlock().Return(nil, nil).AnyTimes()
 		mockConsumerController.EXPECT().QueryFinalityProviderHasPower(gomock.Any(),
 			gomock.Any()).Return(false, nil).AnyTimes()
 		mockBabylonController := testutil.PrepareMockedBabylonController(t)
-=======
-		mockClientController := testutil.PrepareMockedClientController(t, r, randomStartingHeight, currentHeight, 0)
-		mockClientController.EXPECT().QueryLatestFinalizedBlocks(gomock.Any()).Return(nil, nil).AnyTimes()
-		mockClientController.EXPECT().QueryFinalityProviderVotingPower(gomock.Any(),
-			gomock.Any()).Return(uint64(0), nil).AnyTimes()
-		mockClientController.EXPECT().QueryFinalityProvider(gomock.Any()).Return(nil, nil).AnyTimes()
->>>>>>> 30d2a1a4
 
 		// Create randomized config
 		fpHomeDir := filepath.Join(t.TempDir(), "fp-home")
@@ -123,14 +111,9 @@
 		txHash := testutil.GenRandomHexStr(r, 32)
 		mockBabylonController.EXPECT().
 			RegisterFinalityProvider(
-<<<<<<< HEAD
 				fp.ChainID,
 				fp.BtcPk,
 				popBytes,
-=======
-				eotsPk.MustToBTCPK(),
-				gomock.Any(),
->>>>>>> 30d2a1a4
 				testutil.ZeroCommissionRate(),
 				gomock.Any(),
 			).Return(&types.TxResponse{TxHash: txHash}, nil).AnyTimes()
@@ -138,12 +121,7 @@
 		require.NoError(t, err)
 		require.Equal(t, txHash, res.TxHash)
 
-<<<<<<< HEAD
-		mockConsumerController.EXPECT().QueryLastPublicRandCommit(gomock.Any()).Return(nil, nil).AnyTimes()
-		err = app.StartHandlingFinalityProvider(fp.GetBIP340BTCPK(), passphrase)
-=======
 		fpInfo, err := app.GetFinalityProviderInfo(eotsPk)
->>>>>>> 30d2a1a4
 		require.NoError(t, err)
 		require.Equal(t, eotsPk.MarshalHex(), fpInfo.BtcPkHex)
 	})
@@ -154,14 +132,9 @@
 	f.Fuzz(func(t *testing.T, seed int64) {
 		r := rand.New(rand.NewSource(seed))
 
-<<<<<<< HEAD
-		logger, err := zap.NewDevelopment()
-		require.NoError(t, err)
-=======
 		randomStartingHeight := uint64(r.Int63n(100) + 1)
 		currentHeight := randomStartingHeight + uint64(r.Int63n(10)+2)
 		mockClientController := testutil.PrepareMockedClientController(t, r, randomStartingHeight, currentHeight, 0)
->>>>>>> 30d2a1a4
 
 		blkInfo := &types.BlockInfo{Height: currentHeight}
 
@@ -177,8 +150,8 @@
 			mockClientController.EXPECT().QueryFinalityProviderVotingPower(gomock.Any(), gomock.Any()).Return(uint64(0), nil).AnyTimes()
 			mockClientController.EXPECT().QueryActivatedHeight().Return(uint64(0), errors.New(allowedErr)).AnyTimes()
 		} else {
-			mockClientController.EXPECT().QueryActivatedHeight().Return(currentHeight, nil).AnyTimes()
-			mockClientController.EXPECT().QueryFinalityProviderVotingPower(gomock.Any(), gomock.Any()).Return(uint64(2), nil).AnyTimes()
+			mockConsumerController.EXPECT().QueryFinalityProviderHasPower(gomock.Any(), gomock.Any()).Return(true, nil).AnyTimes()
+			mockConsumerController.EXPECT().QueryActivatedHeight().Return(currentHeight, nil).AnyTimes()
 		}
 		mockClientController.EXPECT().QueryFinalityProviderHighestVotedHeight(gomock.Any()).Return(uint64(0), nil).AnyTimes()
 		var isSlashedOrJailed int
@@ -195,22 +168,10 @@
 			}
 		}
 
-		// clean up after the test
-		defer func() {
-			dbBackend.Close()
-			err = os.RemoveAll(eotsHomeDir)
-			require.NoError(t, err)
-		}()
-
 		// Create randomized config
 		pathSuffix := datagen.GenRandomHexStr(r, 10)
 		fpHomeDir := filepath.Join(t.TempDir(), "fp-home", pathSuffix)
 		fpCfg := config.DefaultConfigWithHome(fpHomeDir)
-<<<<<<< HEAD
-		fpCfg.SyncFpStatusInterval = time.Millisecond * 100
-		fpCfg.NumPubRand = testutil.TestPubRandNum
-=======
->>>>>>> 30d2a1a4
 		// no need for other intervals to run
 		fpCfg.SubmissionRetryInterval = time.Minute * 10
 
@@ -244,26 +205,6 @@
 
 		randomStartingHeight := uint64(r.Int63n(100) + 1)
 		currentHeight := randomStartingHeight + uint64(r.Int63n(10)+2)
-<<<<<<< HEAD
-		mockConsumerController := testutil.PrepareMockedConsumerController(t, r, randomStartingHeight, currentHeight)
-		mockBabylonController := testutil.PrepareMockedBabylonController(t)
-
-		mockConsumerController.EXPECT().QueryLatestFinalizedBlock().Return(nil, nil).AnyTimes()
-		mockConsumerController.EXPECT().QueryLatestBlockHeight().Return(currentHeight, nil).AnyTimes()
-		mockConsumerController.EXPECT().QueryBlock(gomock.Any()).Return(nil, errors.New("chain not online")).AnyTimes()
-		mockConsumerController.EXPECT().QueryLastPublicRandCommit(gomock.Any()).Return(nil, nil).AnyTimes()
-
-		noVotingPowerTable := r.Int31n(10) > 5
-		if noVotingPowerTable {
-			allowedErr := fmt.Sprintf("failed to query Finality Voting Power at Height %d: rpc error: code = Unknown desc = %s: unknown request",
-				currentHeight, bstypes.ErrVotingPowerTableNotUpdated.Wrapf("height: %d", currentHeight).Error())
-			mockConsumerController.EXPECT().QueryFinalityProviderHasPower(gomock.Any(), gomock.Any()).Return(false, nil).AnyTimes()
-			mockConsumerController.EXPECT().QueryActivatedHeight().Return(uint64(0), errors.New(allowedErr)).AnyTimes()
-		} else {
-			mockConsumerController.EXPECT().QueryFinalityProviderHasPower(gomock.Any(), gomock.Any()).Return(true, nil).AnyTimes()
-			mockConsumerController.EXPECT().QueryActivatedHeight().Return(currentHeight, nil).AnyTimes()
-		}
-=======
 		mockClientController := testutil.PrepareMockedClientController(t, r, randomStartingHeight, currentHeight, 0)
 
 		// Create randomized config
@@ -339,7 +280,6 @@
 		fpCfg.PollerConfig.StaticChainScanningStartHeight = randomStartingHeight
 		fpdb, err := fpCfg.DatabaseConfig.GetDBBackend()
 		require.NoError(t, err)
->>>>>>> 30d2a1a4
 
 		app, err := service.NewFinalityProviderApp(&fpCfg, mockBabylonController, mockConsumerController, em, fpdb, logger)
 		require.NoError(t, err)
