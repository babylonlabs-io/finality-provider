package service

import (
	"fmt"
	"sync"
	"time"

	"github.com/avast/retry-go/v4"
	"go.uber.org/atomic"
	"go.uber.org/zap"

	ccapi "github.com/babylonlabs-io/finality-provider/clientcontroller/api"
	cfg "github.com/babylonlabs-io/finality-provider/finality-provider/config"
	"github.com/babylonlabs-io/finality-provider/metrics"
	"github.com/babylonlabs-io/finality-provider/types"
)

var (
	RtyAttNum = uint(5)
	RtyAtt    = retry.Attempts(RtyAttNum)
	RtyDel    = retry.Delay(time.Millisecond * 400)
	RtyErr    = retry.LastErrorOnly(true)
)

const (
	maxFailedCycles = 20
)

type skipHeightRequest struct {
	height uint64
	resp   chan *skipHeightResponse
}

type skipHeightResponse struct {
	err error
}

type ChainPoller struct {
	isStarted *atomic.Bool
	wg        sync.WaitGroup
	quit      chan struct{}

	cc             ccapi.ClientController
	consumerCon    ccapi.ConsumerController
	cfg            *cfg.ChainPollerConfig
	metrics        *metrics.FpMetrics
	blockInfoChan  chan *types.BlockInfo
	skipHeightChan chan *skipHeightRequest
	nextHeight     uint64
	logger         *zap.Logger
}

func NewChainPoller(
	logger *zap.Logger,
	cfg *cfg.ChainPollerConfig,
	cc ccapi.ClientController,
	consumerCon ccapi.ConsumerController,
	metrics *metrics.FpMetrics,
) *ChainPoller {
	return &ChainPoller{
		isStarted:      atomic.NewBool(false),
		logger:         logger,
		cfg:            cfg,
		cc:             cc,
		consumerCon:    consumerCon,
		metrics:        metrics,
		blockInfoChan:  make(chan *types.BlockInfo, cfg.BufferSize),
		skipHeightChan: make(chan *skipHeightRequest),
		quit:           make(chan struct{}),
	}
}

func (cp *ChainPoller) Start(startHeight uint64) error {
	if cp.isStarted.Swap(true) {
		return fmt.Errorf("the poller is already started")
	}

	cp.logger.Info("starting the chain poller")

	cp.nextHeight = startHeight

	cp.wg.Add(1)

	go cp.pollChain()

	cp.metrics.RecordPollerStartingHeight(startHeight)
	cp.logger.Info("the chain poller is successfully started")

	return nil
}

func (cp *ChainPoller) Stop() error {
	if !cp.isStarted.Swap(false) {
		return fmt.Errorf("the chain poller has already stopped")
	}

	cp.logger.Info("stopping the chain poller")
	err := cp.cc.Close()
	if err != nil {
		return err
	}
	close(cp.quit)
	cp.wg.Wait()

	cp.logger.Info("the chain poller is successfully stopped")

	return nil
}

func (cp *ChainPoller) IsRunning() bool {
	return cp.isStarted.Load()
}

// GetBlockInfoChan returns the read-only channel for incoming blocks
func (cp *ChainPoller) GetBlockInfoChan() <-chan *types.BlockInfo {
	return cp.blockInfoChan
}

<<<<<<< HEAD
func (cp *ChainPoller) latestBlockHeightWithRetry() (uint64, error) {
	var (
		latestBlockHeight uint64
		err               error
	)

	if err := retry.Do(func() error {
		latestBlockHeight, err = cp.consumerCon.QueryLatestBlockHeight()
		if err != nil {
			return err
		}
		return nil
	}, RtyAtt, RtyDel, RtyErr, retry.OnRetry(func(n uint, err error) {
		cp.logger.Debug(
			"failed to query the consumer chain for the latest block",
			zap.Uint("attempt", n+1),
			zap.Uint("max_attempts", RtyAttNum),
			zap.Error(err),
		)
	})); err != nil {
		return 0, err
	}
	return latestBlockHeight, nil
}

=======
>>>>>>> 30d2a1a4
func (cp *ChainPoller) blockWithRetry(height uint64) (*types.BlockInfo, error) {
	var (
		block *types.BlockInfo
		err   error
	)
	if err := retry.Do(func() error {
		block, err = cp.consumerCon.QueryBlock(height)
		if err != nil {
			return err
		}

		return nil
	}, RtyAtt, RtyDel, RtyErr, retry.OnRetry(func(n uint, err error) {
		cp.logger.Debug(
			"failed to query the consumer chain for the latest block",
			zap.Uint("attempt", n+1),
			zap.Uint("max_attempts", RtyAttNum),
			zap.Uint64("height", height),
			zap.Error(err),
		)
	})); err != nil {
		return nil, err
	}

	return block, nil
}

<<<<<<< HEAD
func (cp *ChainPoller) validateStartHeight(startHeight uint64) error {
	// Infinite retry to get initial latest height
	// TODO: Add possible cancellation or timeout for starting node

	if startHeight == 0 {
		return fmt.Errorf("start height can't be 0")
	}

	var currentBestChainHeight uint64
	for {
		lastestBlockHeight, err := cp.latestBlockHeightWithRetry()
		if err != nil {
			cp.logger.Debug("failed to query babylon for the latest status", zap.Error(err))
			continue
		}

		currentBestChainHeight = lastestBlockHeight
		break
	}

	// Allow the start height to be the next chain height
	if startHeight > currentBestChainHeight+1 {
		return fmt.Errorf("start height %d is more than the next chain tip height %d", startHeight, currentBestChainHeight+1)
	}

	return nil
}

=======
>>>>>>> 30d2a1a4
// waitForActivation waits until BTC staking is activated
func (cp *ChainPoller) waitForActivation() {
	// ensure that the startHeight is no lower than the activated height
	for {
		activatedHeight, err := cp.consumerCon.QueryActivatedHeight()
		if err != nil {
			// TODO: distinguish between "BTC staking is not activated" and other errors
			cp.logger.Debug("failed to query the consumer chain for the activated height", zap.Error(err))
		} else {
			if cp.nextHeight < activatedHeight {
				cp.nextHeight = activatedHeight
			}

			return
		}
		select {
		case <-time.After(cp.cfg.PollInterval):
			continue
		case <-cp.quit:
			return
		}
	}
}

func (cp *ChainPoller) pollChain() {
	defer cp.wg.Done()

	cp.waitForActivation()

	var failedCycles uint32

	for {
		// start polling in the first iteration
		blockToRetrieve := cp.nextHeight
		block, err := cp.blockWithRetry(blockToRetrieve)
		if err != nil {
			failedCycles++
			cp.logger.Debug(
				"failed to query the consumer chain for the block",
				zap.Uint32("current_failures", failedCycles),
				zap.Uint64("block_to_retrieve", blockToRetrieve),
				zap.Error(err),
			)
		} else {
			// no error and we got the header we wanted to get, bump the state and push
			// notification about data
			cp.nextHeight = blockToRetrieve + 1
			failedCycles = 0
			cp.metrics.RecordLastPolledHeight(block.Height)

			cp.logger.Info("the poller retrieved the block from the consumer chain",
				zap.Uint64("height", block.Height))

			// push the data to the channel
			// Note: if the consumer is too slow -- the buffer is full
			// the channel will block, and we will stop retrieving data from the node
			cp.blockInfoChan <- block
		}

		if failedCycles > maxFailedCycles {
			cp.logger.Fatal("the poller has reached the max failed cycles, exiting")
		}
		select {
		case <-time.After(cp.cfg.PollInterval):
			continue
		case req := <-cp.skipHeightChan:
			// no need to skip heights if the target height is not higher
			// than the next height to retrieve
			targetHeight := req.height
			if targetHeight <= cp.nextHeight {
				resp := &skipHeightResponse{
					err: fmt.Errorf(
						"the target height %d is not higher than the next height %d to retrieve",
						targetHeight, cp.nextHeight)}
				req.resp <- resp

				continue
			}

			// drain blocks that can be skipped from blockInfoChan
			cp.clearChanBufferUpToHeight(targetHeight)

			// set the next height to the skip height
			cp.nextHeight = targetHeight

			cp.logger.Debug("the poller has skipped height(s)",
				zap.Uint64("next_height", req.height))

			req.resp <- &skipHeightResponse{}

		case <-cp.quit:
			return
		}
	}
}

func (cp *ChainPoller) SkipToHeight(height uint64) error {
	if !cp.IsRunning() {
		return fmt.Errorf("the chain poller is stopped")
	}

	respChan := make(chan *skipHeightResponse, 1)

	// this handles the case when the poller is stopped before the
	// skip height request is sent
	select {
	case <-cp.quit:
		return fmt.Errorf("the chain poller is stopped")
	case cp.skipHeightChan <- &skipHeightRequest{height: height, resp: respChan}:
	}

	// this handles the case when the poller is stopped before
	// the skip height request is returned
	select {
	case <-cp.quit:
		return fmt.Errorf("the chain poller is stopped")
	case resp := <-respChan:
		return resp.err
	}
}

func (cp *ChainPoller) NextHeight() uint64 {
	return cp.nextHeight
}

func (cp *ChainPoller) clearChanBufferUpToHeight(upToHeight uint64) {
	for len(cp.blockInfoChan) > 0 {
		block := <-cp.blockInfoChan
		if block.Height+1 >= upToHeight {
			break
		}
	}
}<|MERGE_RESOLUTION|>--- conflicted
+++ resolved
@@ -116,34 +116,6 @@
 	return cp.blockInfoChan
 }
 
-<<<<<<< HEAD
-func (cp *ChainPoller) latestBlockHeightWithRetry() (uint64, error) {
-	var (
-		latestBlockHeight uint64
-		err               error
-	)
-
-	if err := retry.Do(func() error {
-		latestBlockHeight, err = cp.consumerCon.QueryLatestBlockHeight()
-		if err != nil {
-			return err
-		}
-		return nil
-	}, RtyAtt, RtyDel, RtyErr, retry.OnRetry(func(n uint, err error) {
-		cp.logger.Debug(
-			"failed to query the consumer chain for the latest block",
-			zap.Uint("attempt", n+1),
-			zap.Uint("max_attempts", RtyAttNum),
-			zap.Error(err),
-		)
-	})); err != nil {
-		return 0, err
-	}
-	return latestBlockHeight, nil
-}
-
-=======
->>>>>>> 30d2a1a4
 func (cp *ChainPoller) blockWithRetry(height uint64) (*types.BlockInfo, error) {
 	var (
 		block *types.BlockInfo
@@ -171,37 +143,6 @@
 	return block, nil
 }
 
-<<<<<<< HEAD
-func (cp *ChainPoller) validateStartHeight(startHeight uint64) error {
-	// Infinite retry to get initial latest height
-	// TODO: Add possible cancellation or timeout for starting node
-
-	if startHeight == 0 {
-		return fmt.Errorf("start height can't be 0")
-	}
-
-	var currentBestChainHeight uint64
-	for {
-		lastestBlockHeight, err := cp.latestBlockHeightWithRetry()
-		if err != nil {
-			cp.logger.Debug("failed to query babylon for the latest status", zap.Error(err))
-			continue
-		}
-
-		currentBestChainHeight = lastestBlockHeight
-		break
-	}
-
-	// Allow the start height to be the next chain height
-	if startHeight > currentBestChainHeight+1 {
-		return fmt.Errorf("start height %d is more than the next chain tip height %d", startHeight, currentBestChainHeight+1)
-	}
-
-	return nil
-}
-
-=======
->>>>>>> 30d2a1a4
 // waitForActivation waits until BTC staking is activated
 func (cp *ChainPoller) waitForActivation() {
 	// ensure that the startHeight is no lower than the activated height
