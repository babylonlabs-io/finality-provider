--- conflicted
+++ resolved
@@ -28,38 +28,28 @@
 		startHeight := currentHeight + 1
 		endHeight := startHeight + uint64(r.Int63n(10)+1)
 
-		ctl := gomock.NewController(t)
-		mockBabylonController := mocks.NewMockClientController(ctl)
-		mockBabylonController.EXPECT().Close().Return(nil).AnyTimes()
-		mockConsumerController := mocks.NewMockConsumerController(ctl)
-		mockConsumerController.EXPECT().QueryActivatedHeight().Return(uint64(1), nil).AnyTimes()
-
-<<<<<<< HEAD
-		mockConsumerController.EXPECT().QueryLatestBlockHeight().Return(currentHeight, nil).AnyTimes()
-=======
 		currentBlockRes := &types.BlockInfo{
 			Height: endHeight,
 		}
-		mockClientController.EXPECT().QueryBestBlock().Return(currentBlockRes, nil).AnyTimes()
+		ctl := gomock.NewController(t)
+		mockConsumerController := mocks.NewMockConsumerController(ctl)
+		mockConsumerController.EXPECT().Close().Return(nil).AnyTimes()
+		mockConsumerController.EXPECT().QueryActivatedHeight().Return(uint64(1), nil).AnyTimes()
+		mockConsumerController.EXPECT().QueryLatestBlockHeight().Return(endHeight, nil).AnyTimes()
+		mockConsumerController.EXPECT().QueryBlock(endHeight).Return(currentBlockRes, nil).AnyTimes()
 		pollerCfg := fpcfg.DefaultChainPollerConfig()
->>>>>>> bc7cc1e6
 
 		for i := startHeight; i <= endHeight; i++ {
 			resBlocks := []*types.BlockInfo{{
 				Height: i,
-<<<<<<< HEAD
-			}
-			mockConsumerController.EXPECT().QueryBlock(i).Return(resBlock, nil).AnyTimes()
-=======
 			}}
 
-			mockClientController.EXPECT().QueryBlocks(i, endHeight, pollerCfg.PollSize).Return(resBlocks, nil).AnyTimes()
->>>>>>> bc7cc1e6
+			mockConsumerController.EXPECT().QueryBlocks(i, endHeight, pollerCfg.PollSize).Return(resBlocks, nil).AnyTimes()
 		}
 
 		m := metrics.NewFpMetrics()
 		pollerCfg.PollInterval = 10 * time.Millisecond
-		poller := service.NewChainPoller(testutil.GetTestLogger(t), &pollerCfg, mockBabylonController, mockConsumerController, m)
+		poller := service.NewChainPoller(testutil.GetTestLogger(t), &pollerCfg, mockConsumerController, m)
 		err := poller.Start(startHeight)
 		require.NoError(t, err)
 		defer func() {
@@ -76,88 +66,4 @@
 			}
 		}
 	})
-<<<<<<< HEAD
-}
-
-// FuzzChainPoller_SkipHeight tests the functionality of SkipHeight
-func FuzzChainPoller_SkipHeight(f *testing.F) {
-	testutil.AddRandomSeedsToFuzzer(f, 10)
-
-	f.Fuzz(func(t *testing.T, seed int64) {
-		r := rand.New(rand.NewSource(seed))
-
-		currentHeight := uint64(r.Int63n(100) + 1)
-		startHeight := currentHeight + 1
-		endHeight := startHeight + uint64(r.Int63n(10)+2)
-		skipHeight := endHeight + uint64(r.Int63n(10)+1)
-
-		ctl := gomock.NewController(t)
-		mockBabylonController := mocks.NewMockClientController(ctl)
-		mockConsumerController := mocks.NewMockConsumerController(ctl)
-		mockBabylonController.EXPECT().Close().Return(nil).AnyTimes()
-		mockConsumerController.EXPECT().QueryActivatedHeight().Return(uint64(1), nil).AnyTimes()
-		mockConsumerController.EXPECT().QueryFinalityActivationBlockHeight().Return(uint64(0), nil).AnyTimes()
-		mockConsumerController.EXPECT().QueryLatestBlockHeight().Return(currentHeight, nil).AnyTimes()
-
-		for i := startHeight; i <= skipHeight; i++ {
-			resBlock := &types.BlockInfo{
-				Height: i,
-			}
-			mockConsumerController.EXPECT().QueryBlock(i).Return(resBlock, nil).AnyTimes()
-		}
-
-		m := metrics.NewFpMetrics()
-		pollerCfg := fpcfg.DefaultChainPollerConfig()
-		pollerCfg.PollInterval = 1 * time.Second
-		poller := service.NewChainPoller(testutil.GetTestLogger(t), &pollerCfg, mockBabylonController, mockConsumerController, m)
-		// should expect error if the poller is not started
-		err := poller.SkipToHeight(skipHeight)
-		require.Error(t, err)
-		err = poller.Start(startHeight)
-		require.NoError(t, err)
-		defer func() {
-			err := poller.Stop()
-			require.NoError(t, err)
-			// should expect error if the poller is stopped
-			err = poller.SkipToHeight(skipHeight)
-			require.Error(t, err)
-		}()
-
-		var wg sync.WaitGroup
-		wg.Add(1)
-		go func() {
-			wg.Done()
-			// insert a skipToHeight request with height lower than the next
-			// height to retrieve, expecting an error
-			err = poller.SkipToHeight(poller.NextHeight() - 1)
-			require.Error(t, err)
-			// insert a skipToHeight request with a height higher than the
-			// next height to retrieve
-			err = poller.SkipToHeight(skipHeight)
-			require.NoError(t, err)
-		}()
-
-		skipped := false
-		for i := startHeight; i <= endHeight; i++ {
-			if skipped {
-				break
-			}
-			select {
-			case info := <-poller.GetBlockInfoChan():
-				if info.Height == skipHeight {
-					skipped = true
-				} else {
-					require.Equal(t, i, info.Height)
-				}
-			case <-time.After(10 * time.Second):
-				t.Fatalf("Failed to get block info")
-			}
-		}
-
-		wg.Wait()
-
-		require.Equal(t, skipHeight+1, poller.NextHeight())
-	})
-=======
->>>>>>> bc7cc1e6
 }