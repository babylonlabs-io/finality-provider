package client

import (
	"context"
	"fmt"

	sdkmath "cosmossdk.io/math"
	bbntypes "github.com/babylonlabs-io/babylon/types"
	"github.com/cosmos/cosmos-sdk/x/staking/types"
	"google.golang.org/grpc"
	"google.golang.org/grpc/credentials/insecure"

	"github.com/babylonlabs-io/finality-provider/finality-provider/proto"
)

type FinalityProviderServiceGRpcClient struct {
	client proto.FinalityProvidersClient
}

// NewFinalityProviderServiceGRpcClient creates a new GRPC connection with finality provider daemon.
<<<<<<< HEAD
func NewFinalityProviderServiceGRpcClient(remoteAddr string) (client *FinalityProviderServiceGRpcClient, cleanUp func(), err error) {
=======
func NewFinalityProviderServiceGRpcClient(remoteAddr string) (*FinalityProviderServiceGRpcClient, func() error, error) {
>>>>>>> 30d2a1a4
	conn, err := grpc.NewClient(remoteAddr, grpc.WithTransportCredentials(insecure.NewCredentials()))
	if err != nil {
		return nil, nil, fmt.Errorf("failed to build gRPC connection to %s: %w", remoteAddr, err)
	}

	cleanUp := func() error {
		if conn == nil {
			return nil
		}

		return conn.Close()
	}

	return &FinalityProviderServiceGRpcClient{
		client: proto.NewFinalityProvidersClient(conn),
	}, cleanUp, nil
}

func (c *FinalityProviderServiceGRpcClient) GetInfo(ctx context.Context) (*proto.GetInfoResponse, error) {
	req := &proto.GetInfoRequest{}
	res, err := c.client.GetInfo(ctx, req)
	if err != nil {
		return nil, err
	}

	return res, nil
}

func (c *FinalityProviderServiceGRpcClient) CreateFinalityProvider(
	ctx context.Context,
	keyName, chainID, eotsPkHex, passphrase string,
	description types.Description,
	commission *sdkmath.LegacyDec,
) (*proto.CreateFinalityProviderResponse, error) {
	descBytes, err := description.Marshal()
	if err != nil {
		return nil, err
	}

	req := &proto.CreateFinalityProviderRequest{
		KeyName:     keyName,
		ChainId:     chainID,
		Passphrase:  passphrase,
		Description: descBytes,
		Commission:  commission.String(),
		EotsPkHex:   eotsPkHex,
	}

	res, err := c.client.CreateFinalityProvider(ctx, req)
	if err != nil {
		return nil, err
	}

	return res, nil
}

func (c *FinalityProviderServiceGRpcClient) AddFinalitySignature(
	ctx context.Context,
	fpPk string,
	height uint64,
	appHash []byte,
	checkDoubleSign bool,
) (*proto.AddFinalitySignatureResponse, error) {
	req := &proto.AddFinalitySignatureRequest{
		BtcPk:           fpPk,
		Height:          height,
		AppHash:         appHash,
		CheckDoubleSign: checkDoubleSign,
	}

	res, err := c.client.AddFinalitySignature(ctx, req)
	if err != nil {
		return nil, err
	}

	return res, nil
}

func (c *FinalityProviderServiceGRpcClient) UnjailFinalityProvider(ctx context.Context, fpPk string) (*proto.UnjailFinalityProviderResponse, error) {
	req := &proto.UnjailFinalityProviderRequest{
		BtcPk: fpPk,
	}

	res, err := c.client.UnjailFinalityProvider(ctx, req)
	if err != nil {
		return nil, err
	}

	return res, nil
}

func (c *FinalityProviderServiceGRpcClient) QueryFinalityProviderList(ctx context.Context) (*proto.QueryFinalityProviderListResponse, error) {
	req := &proto.QueryFinalityProviderListRequest{}
	res, err := c.client.QueryFinalityProviderList(ctx, req)
	if err != nil {
		return nil, err
	}

	return res, nil
}

// QueryFinalityProviderInfo - gets the finality provider data from local store
func (c *FinalityProviderServiceGRpcClient) QueryFinalityProviderInfo(ctx context.Context, fpPk *bbntypes.BIP340PubKey) (*proto.QueryFinalityProviderResponse, error) {
	req := &proto.QueryFinalityProviderRequest{BtcPk: fpPk.MarshalHex()}
	res, err := c.client.QueryFinalityProvider(ctx, req)
	if err != nil {
		return nil, err
	}

	return res, nil
}

// EditFinalityProvider - edit the finality provider data.
func (c *FinalityProviderServiceGRpcClient) EditFinalityProvider(
	ctx context.Context, fpPk *bbntypes.BIP340PubKey, desc *proto.Description, rate string) error {
	req := &proto.EditFinalityProviderRequest{BtcPk: fpPk.MarshalHex(), Description: desc, Commission: rate}
	_, err := c.client.EditFinalityProvider(ctx, req)
	if err != nil {
		return err
	}

	return nil
}

// UnsafeRemoveMerkleProof - remove all proofs up to target height
func (c *FinalityProviderServiceGRpcClient) UnsafeRemoveMerkleProof(
	ctx context.Context, fpPk *bbntypes.BIP340PubKey, chainID string, targetHeight uint64) error {
	req := &proto.RemoveMerkleProofRequest{BtcPkHex: fpPk.MarshalHex(), ChainId: chainID, TargetHeight: targetHeight}
	_, err := c.client.UnsafeRemoveMerkleProof(ctx, req)
	if err != nil {
		return err
	}

	return nil
}<|MERGE_RESOLUTION|>--- conflicted
+++ resolved
@@ -18,11 +18,7 @@
 }
 
 // NewFinalityProviderServiceGRpcClient creates a new GRPC connection with finality provider daemon.
-<<<<<<< HEAD
-func NewFinalityProviderServiceGRpcClient(remoteAddr string) (client *FinalityProviderServiceGRpcClient, cleanUp func(), err error) {
-=======
 func NewFinalityProviderServiceGRpcClient(remoteAddr string) (*FinalityProviderServiceGRpcClient, func() error, error) {
->>>>>>> 30d2a1a4
 	conn, err := grpc.NewClient(remoteAddr, grpc.WithTransportCredentials(insecure.NewCredentials()))
 	if err != nil {
 		return nil, nil, fmt.Errorf("failed to build gRPC connection to %s: %w", remoteAddr, err)
