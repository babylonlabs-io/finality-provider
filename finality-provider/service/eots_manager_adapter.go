package service

import (
	"fmt"
	"github.com/babylonlabs-io/finality-provider/finality-provider/signingcontext"
	"strings"

	bbntypes "github.com/babylonlabs-io/babylon/types"
	"github.com/btcsuite/btcd/btcec/v2"
	"github.com/btcsuite/btcd/btcec/v2/schnorr"
	"github.com/cometbft/cometbft/crypto/tmhash"
	sdk "github.com/cosmos/cosmos-sdk/types"

	"github.com/babylonlabs-io/finality-provider/eotsmanager"
	"github.com/babylonlabs-io/finality-provider/eotsmanager/client"
	"github.com/babylonlabs-io/finality-provider/types"
)

const failedPreconditionErrStr = "FailedPrecondition"

// InitEOTSManagerClient initializes an EOTS manager client with HMAC authentication
func InitEOTSManagerClient(address string, hmacKey string) (eotsmanager.EOTSManager, error) {
	return client.NewEOTSManagerGRpcClient(address, hmacKey)
}

func (fp *FinalityProviderInstance) GetPubRandList(startHeight uint64, numPubRand uint32) ([]*btcec.FieldVal, error) {
	pubRandList, err := fp.em.CreateRandomnessPairList(
		fp.btcPk.MustMarshal(),
		fp.GetChainID(),
		startHeight,
		numPubRand,
	)
	if err != nil {
		return nil, err
	}

	return pubRandList, nil
}

func getHashToSignForCommitPubRandWithContext(signingContext string, startHeight, numPubRand uint64, commitment []byte) ([]byte, error) {
	hasher := tmhash.New()
	if len(signingContext) > 0 {
		if _, err := hasher.Write([]byte(signingContext)); err != nil {
			return nil, err
		}
	}

	if _, err := hasher.Write(sdk.Uint64ToBigEndian(startHeight)); err != nil {
		return nil, err
	}
	if _, err := hasher.Write(sdk.Uint64ToBigEndian(numPubRand)); err != nil {
		return nil, err
	}
	if _, err := hasher.Write(commitment); err != nil {
		return nil, err
	}

	return hasher.Sum(nil), nil
}

func (fp *FinalityProviderInstance) SignPubRandCommit(startHeight uint64, numPubRand uint64, commitment []byte) (*schnorr.Signature, error) {
	var (
		hash []byte
		err  error
	)

	if fp.cfg.ContextSigningHeight > startHeight {
		// todo(lazar): call signing context fcn
		signCtx := signingcontext.FpRandCommitContextV0(fp.fpState.sfp.ChainID, signingcontext.AccFinality.String())
		hash, err = getHashToSignForCommitPubRandWithContext(signCtx, startHeight, numPubRand, commitment)
		if err != nil {
			return nil, fmt.Errorf("failed to sign the commit public randomness message: %w", err)
		}
	} else {
		hash, err = getHashToSignForCommitPubRandWithContext("", startHeight, numPubRand, commitment)
		if err != nil {
			return nil, fmt.Errorf("failed to sign the commit public randomness message: %w", err)
		}
	}

	// sign the message hash using the finality-provider's BTC private key
	return fp.em.SignSchnorrSig(fp.btcPk.MustMarshal(), hash)
}

<<<<<<< HEAD
func (fp *FinalityProviderInstance) SignFinalitySig(b types.BlockDescription) (*bbntypes.SchnorrEOTSSig, error) {
	// build proper finality signature request
	sig, err := fp.em.SignEOTS(fp.btcPk.MustMarshal(), fp.GetChainID(), b.MsgToSign(), b.GetHeight())
=======
func getMsgToSignForVote(signingContext string, blockHeight uint64, blockHash []byte) []byte {
	if len(signingContext) == 0 {
		return append(sdk.Uint64ToBigEndian(blockHeight), blockHash...)
	}

	return append([]byte(signingContext), append(sdk.Uint64ToBigEndian(blockHeight), blockHash...)...)
}

func (fp *FinalityProviderInstance) SignFinalitySig(b *types.BlockInfo) (*bbntypes.SchnorrEOTSSig, error) {
	// build proper finality signature request
	var msgToSign []byte
	if fp.cfg.ContextSigningHeight > b.Height {
		// todo(lazar): call signing context fcn
		signCtx := signingcontext.FpFinVoteContextV0(fp.fpState.sfp.ChainID, signingcontext.AccFinality.String())
		msgToSign = getMsgToSignForVote(signCtx, b.Height, b.Hash)
	} else {
		msgToSign = getMsgToSignForVote("", b.Height, b.Hash)
	}

	sig, err := fp.em.SignEOTS(fp.btcPk.MustMarshal(), fp.GetChainID(), msgToSign, b.Height)
>>>>>>> ff6b427d
	if err != nil {
		if strings.Contains(err.Error(), failedPreconditionErrStr) {
			return nil, ErrFailedPrecondition
		}

		return nil, fmt.Errorf("failed to sign EOTS: %w", err)
	}

	return bbntypes.NewSchnorrEOTSSigFromModNScalar(sig), nil
}<|MERGE_RESOLUTION|>--- conflicted
+++ resolved
@@ -65,7 +65,6 @@
 	)
 
 	if fp.cfg.ContextSigningHeight > startHeight {
-		// todo(lazar): call signing context fcn
 		signCtx := signingcontext.FpRandCommitContextV0(fp.fpState.sfp.ChainID, signingcontext.AccFinality.String())
 		hash, err = getHashToSignForCommitPubRandWithContext(signCtx, startHeight, numPubRand, commitment)
 		if err != nil {
@@ -82,32 +81,17 @@
 	return fp.em.SignSchnorrSig(fp.btcPk.MustMarshal(), hash)
 }
 
-<<<<<<< HEAD
 func (fp *FinalityProviderInstance) SignFinalitySig(b types.BlockDescription) (*bbntypes.SchnorrEOTSSig, error) {
 	// build proper finality signature request
-	sig, err := fp.em.SignEOTS(fp.btcPk.MustMarshal(), fp.GetChainID(), b.MsgToSign(), b.GetHeight())
-=======
-func getMsgToSignForVote(signingContext string, blockHeight uint64, blockHash []byte) []byte {
-	if len(signingContext) == 0 {
-		return append(sdk.Uint64ToBigEndian(blockHeight), blockHash...)
+	var msgToSign []byte
+	if fp.cfg.ContextSigningHeight > b.GetHeight() {
+		signCtx := signingcontext.FpFinVoteContextV0(fp.fpState.sfp.ChainID, signingcontext.AccFinality.String())
+		msgToSign = b.MsgToSign(signCtx)
+	} else {
+		msgToSign = b.MsgToSign("")
 	}
 
-	return append([]byte(signingContext), append(sdk.Uint64ToBigEndian(blockHeight), blockHash...)...)
-}
-
-func (fp *FinalityProviderInstance) SignFinalitySig(b *types.BlockInfo) (*bbntypes.SchnorrEOTSSig, error) {
-	// build proper finality signature request
-	var msgToSign []byte
-	if fp.cfg.ContextSigningHeight > b.Height {
-		// todo(lazar): call signing context fcn
-		signCtx := signingcontext.FpFinVoteContextV0(fp.fpState.sfp.ChainID, signingcontext.AccFinality.String())
-		msgToSign = getMsgToSignForVote(signCtx, b.Height, b.Hash)
-	} else {
-		msgToSign = getMsgToSignForVote("", b.Height, b.Hash)
-	}
-
-	sig, err := fp.em.SignEOTS(fp.btcPk.MustMarshal(), fp.GetChainID(), msgToSign, b.Height)
->>>>>>> ff6b427d
+	sig, err := fp.em.SignEOTS(fp.btcPk.MustMarshal(), fp.GetChainID(), msgToSign, b.GetHeight())
 	if err != nil {
 		if strings.Contains(err.Error(), failedPreconditionErrStr) {
 			return nil, ErrFailedPrecondition
