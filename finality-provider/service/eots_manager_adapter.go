--- conflicted
+++ resolved
@@ -2,9 +2,8 @@
 
 import (
 	"fmt"
+	"github.com/babylonlabs-io/finality-provider/finality-provider/signingcontext"
 	"strings"
-
-	"github.com/babylonlabs-io/finality-provider/finality-provider/signingcontext"
 
 	bbntypes "github.com/babylonlabs-io/babylon/v3/types"
 	"github.com/btcsuite/btcd/btcec/v2"
@@ -65,13 +64,6 @@
 		err  error
 	)
 
-<<<<<<< HEAD
-	// Always use signing context for Babylon v3
-	signCtx := signingcontext.FpRandCommitContextV0(fp.fpState.sfp.ChainID, signingcontext.AccFinality.String())
-	hash, err = getHashToSignForCommitPubRandWithContext(signCtx, startHeight, numPubRand, commitment)
-	if err != nil {
-		return nil, fmt.Errorf("failed to sign the commit public randomness message: %w", err)
-=======
 	if fp.cfg.ContextSigningHeight > startHeight {
 		signCtx := signingcontext.FpRandCommitContextV0(fp.fpState.sfp.ChainID, signingcontext.AccFinality.String())
 		hash, err = getHashToSignForCommitPubRandWithContext(signCtx, startHeight, numPubRand, commitment)
@@ -83,23 +75,7 @@
 		if err != nil {
 			return nil, fmt.Errorf("failed to sign the commit public randomness message: %w", err)
 		}
->>>>>>> 7d459d64
 	}
-	// TODO: check with Konrad/Lazar
-	// Original backward compatibility logic (commented out for Babylon v3):
-	// if fp.cfg.ContextSigningHeight > startHeight {
-	// 	// todo(lazar): call signing context fcn
-	// 	signCtx := signingcontext.FpRandCommitContextV0(fp.fpState.sfp.ChainID, signingcontext.AccFinality.String())
-	// 	hash, err = getHashToSignForCommitPubRandWithContext(signCtx, startHeight, numPubRand, commitment)
-	// 	if err != nil {
-	// 		return nil, fmt.Errorf("failed to sign the commit public randomness message: %w", err)
-	// 	}
-	// } else {
-	// 	hash, err = getHashToSignForCommitPubRandWithContext("", startHeight, numPubRand, commitment)
-	// 	if err != nil {
-	// 		return nil, fmt.Errorf("failed to sign the commit public randomness message: %w", err)
-	// 	}
-	// }
 
 	// sign the message hash using the finality-provider's BTC private key
 	return fp.em.SignSchnorrSig(fp.btcPk.MustMarshal(), hash)
@@ -107,22 +83,6 @@
 
 func (fp *FinalityProviderInstance) SignFinalitySig(b types.BlockDescription) (*bbntypes.SchnorrEOTSSig, error) {
 	// build proper finality signature request
-<<<<<<< HEAD
-	// Always use signing context for Babylon v3
-	signCtx := signingcontext.FpFinVoteContextV0(fp.fpState.sfp.ChainID, signingcontext.AccFinality.String())
-	msgToSign := getMsgToSignForVote(signCtx, b.Height, b.Hash)
-
-	// TODO: check with Konrad/Lazar about this
-	// Original backward compatibility logic (commented out for Babylon v3):
-	// var msgToSign []byte
-	// if fp.cfg.ContextSigningHeight > b.Height {
-	// 	// todo(lazar): call signing context fcn
-	// 	signCtx := signingcontext.FpFinVoteContextV0(fp.fpState.sfp.ChainID, signingcontext.AccFinality.String())
-	// 	msgToSign = getMsgToSignForVote(signCtx, b.Height, b.Hash)
-	// } else {
-	// 	msgToSign = getMsgToSignForVote("", b.Height, b.Hash)
-	// }
-=======
 	var msgToSign []byte
 	if fp.cfg.ContextSigningHeight > b.GetHeight() {
 		signCtx := signingcontext.FpFinVoteContextV0(fp.fpState.sfp.ChainID, signingcontext.AccFinality.String())
@@ -130,7 +90,6 @@
 	} else {
 		msgToSign = b.MsgToSign("")
 	}
->>>>>>> 7d459d64
 
 	sig, err := fp.em.SignEOTS(fp.btcPk.MustMarshal(), fp.GetChainID(), msgToSign, b.GetHeight())
 	if err != nil {
