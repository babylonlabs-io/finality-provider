--- conflicted
+++ resolved
@@ -112,18 +112,12 @@
 	btcPk := bbntypes.NewBIP340PubKeyFromBTCPK(sfp.BtcPk)
 	fpState := NewFpState(sfp, s, logger, metrics)
 
-<<<<<<< HEAD
-	rndCommitter.SetBtcPk(btcPk)
-	rndCommitter.SetChainID([]byte(sfp.ChainID))
-	finalitySubmitter.SetState(fpState)
-=======
 	if err := rndCommitter.Init(btcPk, []byte(sfp.ChainID)); err != nil {
 		return nil, fmt.Errorf("failed to initialize randomness committer: %w", err)
 	}
 	if err := finalitySubmitter.InitState(fpState); err != nil {
 		return nil, fmt.Errorf("failed to initialize finality submitter state: %w", err)
 	}
->>>>>>> 168b8f11
 
 	return &FinalityProviderInstance{
 		btcPk:             bbntypes.NewBIP340PubKeyFromBTCPK(sfp.BtcPk),
@@ -169,15 +163,8 @@
 	fp.quit = make(chan struct{})
 
 	fp.wg.Add(2)
-<<<<<<< HEAD
 	go fp.finalitySigSubmissionLoop(ctx)
 	go fp.randomnessCommitmentLoop(ctx)
-=======
-	// todo(lazar): will fix ctx in next PRs
-	go fp.finalitySigSubmissionLoop(context.Background())
-	// todo(lazar): will fix ctx in next PRs
-	go fp.randomnessCommitmentLoop(context.Background())
->>>>>>> 168b8f11
 
 	return nil
 }
@@ -282,22 +269,7 @@
 		zap.Uint64("end_height", targetHeight),
 	)
 
-<<<<<<< HEAD
-	processedBlocks, err := fp.finalitySubmitter.FilterBlocksForVoting(ctx, pollerBlocks)
-	if err != nil {
-		fp.reportCriticalErr(err)
-
-		return
-	}
-
-	if len(processedBlocks) == 0 {
-		return
-	}
-
-	res, err := fp.finalitySubmitter.SubmitBatchFinalitySignatures(ctx, processedBlocks)
-=======
 	res, err := fp.finalitySubmitter.SubmitBatchFinalitySignatures(ctx, pollerBlocks)
->>>>>>> 168b8f11
 	if err != nil {
 		fp.metrics.IncrementFpTotalFailedVotes(fp.GetBtcPkHex())
 
