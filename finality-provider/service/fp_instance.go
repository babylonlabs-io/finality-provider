--- conflicted
+++ resolved
@@ -5,12 +5,11 @@
 	"encoding/hex"
 	"errors"
 	"fmt"
+	"github.com/babylonlabs-io/finality-provider/finality-provider/signingcontext"
 	"math"
 	"strings"
 	"sync"
 	"time"
-
-	"github.com/babylonlabs-io/finality-provider/finality-provider/signingcontext"
 
 	"github.com/avast/retry-go/v4"
 	bbntypes "github.com/babylonlabs-io/babylon/v3/types"
@@ -792,23 +791,6 @@
 		return nil, nil, fmt.Errorf("failed to get public randomness inclusion proof: %w", err)
 	}
 
-<<<<<<< HEAD
-	eotsSignerFunc := func(b *types.BlockInfo) (*bbntypes.SchnorrEOTSSig, error) {
-		// Always use signing context for Babylon v3
-		signCtx := signingcontext.FpFinVoteContextV0(fp.fpState.sfp.ChainID, signingcontext.AccFinality.String())
-		msgToSign := getMsgToSignForVote(signCtx, b.Height, b.Hash)
-
-		// TODO: check with Konrad/Lazar about this
-		// Original backward compatibility logic (commented out for Babylon v3):
-		// var msgToSign []byte
-		// if fp.cfg.ContextSigningHeight > b.Height {
-		// 	// todo(lazar): call signing context fcn
-		// 	signCtx := signingcontext.FpFinVoteContextV0(fp.fpState.sfp.ChainID, signingcontext.AccFinality.String())
-		// 	msgToSign = getMsgToSignForVote(signCtx, b.Height, b.Hash)
-		// } else {
-		// 	msgToSign = getMsgToSignForVote("", b.Height, b.Hash)
-		// }
-=======
 	eotsSignerFunc := func(b types.BlockDescription) (*bbntypes.SchnorrEOTSSig, error) {
 		var msgToSign []byte
 		if fp.cfg.ContextSigningHeight > b.GetHeight() {
@@ -817,7 +799,6 @@
 		} else {
 			msgToSign = b.MsgToSign("")
 		}
->>>>>>> 7d459d64
 
 		sig, err := fp.em.UnsafeSignEOTS(fp.btcPk.MustMarshal(), fp.GetChainID(), msgToSign, b.GetHeight())
 		if err != nil {
