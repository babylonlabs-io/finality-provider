package service

import (
	"encoding/json"
	"errors"
	"fmt"
	"math"
	"strings"
	"sync"
	"time"

	"github.com/avast/retry-go/v4"
	bbntypes "github.com/babylonlabs-io/babylon/types"
	ftypes "github.com/babylonlabs-io/babylon/x/finality/types"
	"github.com/btcsuite/btcd/btcec/v2"
	"github.com/cosmos/relayer/v2/relayer/provider"
	"github.com/gogo/protobuf/jsonpb"
	"go.uber.org/atomic"
	"go.uber.org/zap"

	fpcc "github.com/babylonlabs-io/finality-provider/clientcontroller"
	ccapi "github.com/babylonlabs-io/finality-provider/clientcontroller/api"
	"github.com/babylonlabs-io/finality-provider/eotsmanager"
	fpcfg "github.com/babylonlabs-io/finality-provider/finality-provider/config"
	"github.com/babylonlabs-io/finality-provider/finality-provider/proto"
	"github.com/babylonlabs-io/finality-provider/finality-provider/store"
	"github.com/babylonlabs-io/finality-provider/metrics"
	"github.com/babylonlabs-io/finality-provider/types"
)

type FinalityProviderInstance struct {
	btcPk *bbntypes.BIP340PubKey

	fpState      *fpState
	pubRandState *pubRandState
	cfg          *fpcfg.Config

	logger      *zap.Logger
	em          eotsmanager.EOTSManager
	cc          ccapi.ClientController
	consumerCon ccapi.ConsumerController
	poller      *ChainPoller
	metrics     *metrics.FpMetrics

	// passphrase is used to unlock private keys
	passphrase string

	criticalErrChan chan<- *CriticalError

	isStarted *atomic.Bool

	wg   sync.WaitGroup
	quit chan struct{}
}

// NewFinalityProviderInstance returns a FinalityProviderInstance instance with the given Babylon public key
// the finality-provider should be registered before
func NewFinalityProviderInstance(
	fpPk *bbntypes.BIP340PubKey,
	cfg *fpcfg.Config,
	s *store.FinalityProviderStore,
	prStore *store.PubRandProofStore,
	cc ccapi.ClientController,
	consumerCon ccapi.ConsumerController,
	em eotsmanager.EOTSManager,
	metrics *metrics.FpMetrics,
	passphrase string,
	errChan chan<- *CriticalError,
	logger *zap.Logger,
) (*FinalityProviderInstance, error) {
	sfp, err := s.GetFinalityProvider(fpPk.MustToBTCPK())
	if err != nil {
		return nil, fmt.Errorf("failed to retrieve the finality provider %s from DB: %w", fpPk.MarshalHex(), err)
	}

	if sfp.Status == proto.FinalityProviderStatus_SLASHED {
		return nil, fmt.Errorf("the finality provider instance is already slashed")
	}

<<<<<<< HEAD
	return newFinalityProviderInstanceFromStore(sfp, cfg, s, prStore, cc, consumerCon, em, metrics, passphrase, errChan, logger)
}

// TestNewUnregisteredFinalityProviderInstance creates a FinalityProviderInstance without checking registration status
// Note: this is only for testing purposes
func TestNewUnregisteredFinalityProviderInstance(
	fpPk *bbntypes.BIP340PubKey,
	cfg *fpcfg.Config,
	s *store.FinalityProviderStore,
	prStore *store.PubRandProofStore,
	cc ccapi.ClientController,
	consumerCon ccapi.ConsumerController,
	em eotsmanager.EOTSManager,
	metrics *metrics.FpMetrics,
	passphrase string,
	errChan chan<- *CriticalError,
	logger *zap.Logger,
) (*FinalityProviderInstance, error) {
	sfp, err := s.GetFinalityProvider(fpPk.MustToBTCPK())
	if err != nil {
		return nil, fmt.Errorf("failed to retrive the finality-provider %s from DB: %w", fpPk.MarshalHex(), err)
	}

	return newFinalityProviderInstanceFromStore(sfp, cfg, s, prStore, cc, consumerCon, em, metrics, passphrase, errChan, logger)
=======
	return newFinalityProviderInstanceFromStore(sfp, cfg, s, prStore, cc, em, metrics, passphrase, errChan, logger)
>>>>>>> 30d2a1a4
}

// Helper function to create FinalityProviderInstance from store data
func newFinalityProviderInstanceFromStore(
	sfp *store.StoredFinalityProvider,
	cfg *fpcfg.Config,
	s *store.FinalityProviderStore,
	prStore *store.PubRandProofStore,
<<<<<<< HEAD
	cc ccapi.ClientController,
	consumerCon ccapi.ConsumerController,
=======
	cc clientcontroller.ClientController,
>>>>>>> 30d2a1a4
	em eotsmanager.EOTSManager,
	metrics *metrics.FpMetrics,
	passphrase string,
	errChan chan<- *CriticalError,
	logger *zap.Logger,
) (*FinalityProviderInstance, error) {
	return &FinalityProviderInstance{
		btcPk:           bbntypes.NewBIP340PubKeyFromBTCPK(sfp.BtcPk),
		fpState:         newFpState(sfp, s),
		pubRandState:    newPubRandState(prStore),
		cfg:             cfg,
		logger:          logger,
		isStarted:       atomic.NewBool(false),
		criticalErrChan: errChan,
		passphrase:      passphrase,
		em:              em,
		cc:              cc,
		consumerCon:     consumerCon,
		metrics:         metrics,
	}, nil
}

func (fp *FinalityProviderInstance) Start() error {
	if fp.isStarted.Swap(true) {
		return fmt.Errorf("the finality-provider instance %s is already started", fp.GetBtcPkHex())
	}

	if fp.IsJailed() {
		fp.logger.Warn("the finality provider is jailed",
			zap.String("pk", fp.GetBtcPkHex()))
	}

<<<<<<< HEAD
	startHeight, err := fp.getPollerStartingHeight()
=======
	startHeight, err := fp.DetermineStartHeight()
>>>>>>> 30d2a1a4
	if err != nil {
		return fmt.Errorf("failed to get the start height: %w", err)
	}

<<<<<<< HEAD
	fp.logger.Info("starting the finality provider",
=======
	fp.logger.Info("starting the finality provider instance",
>>>>>>> 30d2a1a4
		zap.String("pk", fp.GetBtcPkHex()), zap.Uint64("height", startHeight))

	poller := NewChainPoller(fp.logger, fp.cfg.PollerConfig, fp.cc, fp.consumerCon, fp.metrics)

	if err := poller.Start(startHeight); err != nil {
		return fmt.Errorf("failed to start the poller with start height %d: %w", startHeight, err)
	}

	fp.poller = poller
	fp.quit = make(chan struct{})
<<<<<<< HEAD
	fp.wg.Add(1)
	go fp.finalitySigSubmissionLoop()
	fp.wg.Add(1)
	go fp.randomnessCommitmentLoop(startHeight)
=======

	fp.wg.Add(2)
	go fp.finalitySigSubmissionLoop()
	go fp.randomnessCommitmentLoop()
>>>>>>> 30d2a1a4

	return nil
}

func (fp *FinalityProviderInstance) Stop() error {
	if !fp.isStarted.Swap(false) {
		return fmt.Errorf("the finality-provider %s has already stopped", fp.GetBtcPkHex())
	}

	if err := fp.poller.Stop(); err != nil {
		return fmt.Errorf("failed to stop the poller: %w", err)
	}

	fp.logger.Info("stopping finality-provider instance", zap.String("pk", fp.GetBtcPkHex()))

	close(fp.quit)
	fp.wg.Wait()

	fp.logger.Info("the finality-provider instance is successfully stopped", zap.String("pk", fp.GetBtcPkHex()))

	return nil
}

func (fp *FinalityProviderInstance) GetConfig() *fpcfg.Config {
	return fp.cfg
}

func (fp *FinalityProviderInstance) IsRunning() bool {
	return fp.isStarted.Load()
}

// IsJailed returns true if fp is JAILED
// NOTE: it retrieves the the status from the db to
// ensure status is up-to-date
func (fp *FinalityProviderInstance) IsJailed() bool {
	storedFp, err := fp.fpState.s.GetFinalityProvider(fp.GetBtcPk())
	if err != nil {
		panic(fmt.Errorf("failed to retrieve the finality provider %s from db: %w", fp.GetBtcPkHex(), err))
	}

	if storedFp.Status != fp.GetStatus() {
		fp.MustSetStatus(storedFp.Status)
	}

	return fp.GetStatus() == proto.FinalityProviderStatus_JAILED
}

func (fp *FinalityProviderInstance) finalitySigSubmissionLoop() {
	defer fp.wg.Done()

	for {
		select {
		case <-time.After(fp.cfg.SignatureSubmissionInterval):
<<<<<<< HEAD
			pollerBlocks := fp.getAllBlocksFromChan()
			if len(pollerBlocks) == 0 {
				continue
			}
			targetHeight := pollerBlocks[len(pollerBlocks)-1].Height
			fp.logger.Debug("the finality-provider received new block(s), start processing",
				zap.String("pk", fp.GetBtcPkHex()),
				zap.Uint64("start_height", pollerBlocks[0].Height),
				zap.Uint64("end_height", targetHeight),
			)
			res, err := fp.retrySubmitSigsUntilFinalized(pollerBlocks)
=======
			// start submission in the first iteration
			pollerBlocks := fp.getBatchBlocksFromChan()
			if len(pollerBlocks) == 0 {
				continue
			}

			if fp.IsJailed() {
				fp.logger.Warn("the finality-provider is jailed",
					zap.String("pk", fp.GetBtcPkHex()),
				)

				continue
			}

			targetHeight := pollerBlocks[len(pollerBlocks)-1].Height
			fp.logger.Debug("the finality-provider received new block(s), start processing",
				zap.String("pk", fp.GetBtcPkHex()),
				zap.Uint64("start_height", pollerBlocks[0].Height),
				zap.Uint64("end_height", targetHeight),
			)

			processedBlocks, err := fp.processBlocksToVote(pollerBlocks)
			if err != nil {
				fp.reportCriticalErr(err)

				continue
			}

			if len(processedBlocks) == 0 {
				continue
			}

			res, err := fp.retrySubmitSigsUntilFinalized(processedBlocks)
>>>>>>> 30d2a1a4
			if err != nil {
				fp.metrics.IncrementFpTotalFailedVotes(fp.GetBtcPkHex())
				if errors.Is(err, ErrFinalityProviderJailed) {
					fp.MustSetStatus(proto.FinalityProviderStatus_JAILED)
					fp.logger.Debug("the finality-provider has been jailed",
						zap.String("pk", fp.GetBtcPkHex()))

					continue
				}
				if !errors.Is(err, ErrFinalityProviderShutDown) {
					fp.reportCriticalErr(err)
				}

				continue
			}
			if res == nil {
				// this can happen when a finality signature is not needed
				// either if the block is already submitted or the signature
				// is already submitted
				continue
			}
			fp.logger.Info(
				"successfully submitted the finality signature to the consumer chain",
				zap.String("consumer_id", string(fp.GetChainID())),
				zap.String("pk", fp.GetBtcPkHex()),
				zap.Uint64("start_height", pollerBlocks[0].Height),
				zap.Uint64("end_height", targetHeight),
				zap.String("tx_hash", res.TxHash),
			)
		case <-fp.quit:
			fp.logger.Info("the finality signature submission loop is closing")

<<<<<<< HEAD
		case <-fp.quit:
			fp.logger.Info("the finality signature submission loop is closing")
=======
>>>>>>> 30d2a1a4
			return
		}
	}
}

<<<<<<< HEAD
func (fp *FinalityProviderInstance) getAllBlocksFromChan() []*types.BlockInfo {
=======
// processBlocksToVote processes a batch a blocks and picks ones that need to vote
// it also updates the fp instance status according to the block's voting power
func (fp *FinalityProviderInstance) processBlocksToVote(blocks []*types.BlockInfo) ([]*types.BlockInfo, error) {
	processedBlocks := make([]*types.BlockInfo, 0, len(blocks))

	var power uint64
	var err error
	for _, b := range blocks {
		blk := *b
		if blk.Height <= fp.GetLastVotedHeight() {
			fp.logger.Debug(
				"the block height is lower than last processed height",
				zap.String("pk", fp.GetBtcPkHex()),
				zap.Uint64("block_height", blk.Height),
				zap.Uint64("last_voted_height", fp.GetLastVotedHeight()),
			)

			continue
		}

		// check whether the finality provider has voting power
		power, err = fp.GetVotingPowerWithRetry(blk.Height)
		if err != nil {
			return nil, fmt.Errorf("failed to get voting power for height %d: %w", blk.Height, err)
		}
		if power == 0 {
			fp.logger.Debug(
				"the finality-provider does not have voting power",
				zap.String("pk", fp.GetBtcPkHex()),
				zap.Uint64("block_height", blk.Height),
			)

			// the finality provider does not have voting power
			// and it will never will at this block, so continue
			fp.metrics.IncrementFpTotalBlocksWithoutVotingPower(fp.GetBtcPkHex())

			continue
		}

		processedBlocks = append(processedBlocks, &blk)
	}

	// update fp status according to the power for the last block
	if power > 0 && fp.GetStatus() != proto.FinalityProviderStatus_ACTIVE {
		fp.MustSetStatus(proto.FinalityProviderStatus_ACTIVE)
	}

	if power == 0 && fp.GetStatus() == proto.FinalityProviderStatus_ACTIVE {
		fp.MustSetStatus(proto.FinalityProviderStatus_INACTIVE)
	}

	return processedBlocks, nil
}

func (fp *FinalityProviderInstance) getBatchBlocksFromChan() []*types.BlockInfo {
>>>>>>> 30d2a1a4
	var pollerBlocks []*types.BlockInfo
	for {
		select {
		case b := <-fp.poller.GetBlockInfoChan():
<<<<<<< HEAD
			// TODO: in cases of catching up, this could issue frequent RPC calls
			shouldProcess, err := fp.shouldProcessBlock(b)
			if err != nil {
				if !errors.Is(err, ErrFinalityProviderShutDown) {
					fp.reportCriticalErr(err)
				}
				break
			}
			if shouldProcess {
				pollerBlocks = append(pollerBlocks, b)
			}
=======
			pollerBlocks = append(pollerBlocks, b)
>>>>>>> 30d2a1a4
			if len(pollerBlocks) == int(fp.cfg.BatchSubmissionSize) {
				return pollerBlocks
			}
		case <-fp.quit:
			fp.logger.Info("the get all blocks loop is closing")
<<<<<<< HEAD
=======

>>>>>>> 30d2a1a4
			return nil
		default:
			return pollerBlocks
		}
	}
}

func (fp *FinalityProviderInstance) shouldProcessBlock(b *types.BlockInfo) (bool, error) {
	// check whether the block has been processed before
	if fp.hasProcessed(b) {
		return false, nil
	}

	// check whether the finality provider has voting power
	hasVp, err := fp.hasVotingPower(b.Height)
	if err != nil {
		return false, err
	}
	if !hasVp {
		// the finality provider does not have voting power
		// and it will never will at this block
		fp.MustSetLastProcessedHeight(b.Height)
		fp.metrics.IncrementFpTotalBlocksWithoutVotingPower(fp.GetBtcPkHex())
		return false, nil
	}

	return true, nil
}

func (fp *FinalityProviderInstance) randomnessCommitmentLoop(startHeight uint64) {
	defer fp.wg.Done()

<<<<<<< HEAD
	commitRandTicker := time.NewTicker(fp.cfg.RandomnessCommitInterval)
	defer commitRandTicker.Stop()

	lastCommittedHeight, err := fp.GetLastCommittedHeight()
	if err != nil {
		fp.logger.Fatal("Error getting last committed height while starting the randomness commitment loop", zap.Error(err))
		return
	}

	// if there is no committed randomness, we need to commit the first randomness
	if lastCommittedHeight == uint64(0) {
		txRes, err := fp.retryCommitPubRandUntilMaxRetry(startHeight)
		if err != nil {
			fp.metrics.IncrementFpTotalFailedRandomness(fp.GetBtcPkHex())
			fp.reportCriticalErr(err)
			return
		}
		if txRes == nil {
			fp.logger.Fatal(
				"Error submitting the first randomness",
				zap.String("consumer_id", string(fp.GetChainID())),
				zap.String("pk", fp.GetBtcPkHex()),
			)
			return
		}
		fp.logger.Info(
			"successfully committed public randomness to the consumer chain",
			zap.String("consumer_id", string(fp.GetChainID())),
			zap.String("pk", fp.GetBtcPkHex()),
		)
	}

	for {
		select {
		case <-commitRandTicker.C:
			tipBlockHeight, err := fp.getLatestBlockHeightWithRetry()
=======
	for {
		select {
		case <-time.After(fp.cfg.RandomnessCommitInterval):
			// start randomness commit in the first iteration
			should, startHeight, err := fp.ShouldCommitRandomness()
>>>>>>> 30d2a1a4
			if err != nil {
				fp.reportCriticalErr(err)

				continue
			}
<<<<<<< HEAD
			txRes, err := fp.retryCommitPubRandUntilBlockFinalized(tipBlockHeight)
=======
			if !should {
				continue
			}

			txRes, err := fp.CommitPubRand(startHeight)
>>>>>>> 30d2a1a4
			if err != nil {
				fp.metrics.IncrementFpTotalFailedRandomness(fp.GetBtcPkHex())
				fp.reportCriticalErr(err)

				continue
			}
			// txRes could be nil if no need to commit more randomness
			if txRes != nil {
				fp.logger.Info(
					"successfully committed public randomness to the consumer chain",
					zap.String("consumer_id", string(fp.GetChainID())),
					zap.String("pk", fp.GetBtcPkHex()),
					zap.String("tx_hash", txRes.TxHash),
				)
			}
		case <-fp.quit:
			fp.logger.Info("the randomness commitment loop is closing")
<<<<<<< HEAD
=======

>>>>>>> 30d2a1a4
			return
		}
	}
}

<<<<<<< HEAD
func (fp *FinalityProviderInstance) hasProcessed(b *types.BlockInfo) bool {
	if b.Height <= fp.GetLastProcessedHeight() {
=======
// ShouldCommitRandomness determines whether a new randomness commit should be made
// Note: there's a delay from the commit is submitted to it is available to use due
// to timestamping. Therefore, the start height of the commit should consider an
// estimated delay.
// If randomness should be committed, start height of the commit will be returned
func (fp *FinalityProviderInstance) ShouldCommitRandomness() (bool, uint64, error) {
	lastCommittedHeight, err := fp.GetLastCommittedHeight()
	if err != nil {
		return false, 0, fmt.Errorf("failed to get last committed height: %w", err)
	}

	tipBlock, err := fp.getLatestBlockWithRetry()
	if err != nil {
		return false, 0, fmt.Errorf("failed to get the last block: %w", err)
	}
	tipHeight := tipBlock.Height

	tipHeightWithDelay := tipHeight + uint64(fp.cfg.TimestampingDelayBlocks)

	var startHeight uint64
	switch {
	case lastCommittedHeight < tipHeightWithDelay:
		// the start height should consider the timestamping delay
		// as it is only available to use after tip height + estimated timestamping delay
		startHeight = tipHeightWithDelay
	case lastCommittedHeight < tipHeightWithDelay+uint64(fp.cfg.NumPubRand):
		startHeight = lastCommittedHeight + 1
	default:
		// the randomness is sufficient, no need to make another commit
>>>>>>> 30d2a1a4
		fp.logger.Debug(
			"the finality-provider has sufficient public randomness, skip committing more",
			zap.String("pk", fp.GetBtcPkHex()),
			zap.Uint64("tip_height", tipHeight),
			zap.Uint64("last_committed_height", lastCommittedHeight),
		)

		return false, 0, nil
	}

	fp.logger.Debug(
		"the finality-provider should commit randomness",
		zap.String("pk", fp.GetBtcPkHex()),
		zap.Uint64("tip_height", tipHeight),
		zap.Uint64("last_committed_height", lastCommittedHeight),
	)

<<<<<<< HEAD
// hasVotingPower checks whether the finality provider has voting power for the given block
func (fp *FinalityProviderInstance) hasVotingPower(blockHeight uint64) (bool, error) {
	hasPower, err := fp.GetVotingPowerWithRetry(blockHeight)
=======
	activationBlkHeight, err := fp.cc.QueryFinalityActivationBlockHeight()
>>>>>>> 30d2a1a4
	if err != nil {
		return false, 0, err
	}
<<<<<<< HEAD
	if !hasPower {
		fp.logger.Debug(
			"the finality-provider does not have voting power",
			zap.String("pk", fp.GetBtcPkHex()),
			zap.Uint64("block_height", blockHeight),
		)
=======
>>>>>>> 30d2a1a4

	// make sure that the start height is at least the finality activation height
	// and updated to generate the list with the same as the committed height.
	startHeight = max(startHeight, activationBlkHeight)

	return true, startHeight, nil
}

func (fp *FinalityProviderInstance) reportCriticalErr(err error) {
	fp.criticalErrChan <- &CriticalError{
		err:     err,
		fpBtcPk: fp.GetBtcPkBIP340(),
	}
}

// retrySubmitSigsUntilFinalized periodically tries to submit finality signature until success or the block is finalized
// error will be returned if maximum retries have been reached or the query to the consumer chain fails
func (fp *FinalityProviderInstance) retrySubmitSigsUntilFinalized(targetBlocks []*types.BlockInfo) (*types.TxResponse, error) {
	if len(targetBlocks) == 0 {
		return nil, fmt.Errorf("cannot send signatures for empty blocks")
	}

	var failedCycles uint32
	targetHeight := targetBlocks[len(targetBlocks)-1].Height

	// First iteration happens before the loop
	for {
		// Attempt submission immediately
<<<<<<< HEAD
		res, err := fp.SubmitBatchFinalitySignatures(targetBlocks)
=======
		// error will be returned if max retries have been reached
		var res *types.TxResponse
		var err error
		res, err = fp.SubmitBatchFinalitySignatures(targetBlocks)
>>>>>>> 30d2a1a4
		if err != nil {
			fp.logger.Debug(
				"failed to submit finality signature to the consumer chain",
				zap.String("pk", fp.GetBtcPkHex()),
				zap.Uint32("current_failures", failedCycles),
				zap.Uint64("target_start_height", targetBlocks[0].Height),
				zap.Uint64("target_end_height", targetHeight),
				zap.Error(err),
			)

			if fpcc.IsUnrecoverable(err) {
				return nil, err
			}

			if fpcc.IsExpected(err) {
				return nil, nil
			}

			failedCycles++
			if failedCycles > fp.cfg.MaxSubmissionRetries {
				return nil, fmt.Errorf("reached max failed cycles with err: %w", err)
			}
		} else {
			// The signature has been successfully submitted
			return res, nil
		}

<<<<<<< HEAD
		// Periodically query the index block to check whether it is finalized
		finalized, err := fp.consumerCon.QueryIsBlockFinalized(targetHeight)
		if err != nil {
			return nil, fmt.Errorf("failed to query block finalization at height %v: %w", targetHeight, err)
		}
		if finalized {
			fp.logger.Debug(
				"the block is already finalized, skip submission",
				zap.String("pk", fp.GetBtcPkHex()),
				zap.Uint64("target_height", targetHeight),
			)
			return nil, nil
		}

		// Wait for the retry interval
		select {
		case <-time.After(fp.cfg.SubmissionRetryInterval):
			// Continue to next retry iteration
		case <-fp.quit:
			fp.logger.Debug("the finality-provider instance is closing", zap.String("pk", fp.GetBtcPkHex()))
			return nil, ErrFinalityProviderShutDown
		}
	}
}

// retryCommitPubRandUntilBlockFinalized periodically tries to commit public rand until success or the block is finalized
// error will be returned if maximum retries have been reached or the query to the consumer chain fails
func (fp *FinalityProviderInstance) retryCommitPubRandUntilBlockFinalized(targetBlockHeight uint64) (*types.TxResponse, error) {
	var failedCycles uint32

	// we break the for loop if the block is finalized or the public rand is successfully committed
	// error will be returned if maximum retries have been reached or the query to the consumer chain fails
	for {
		// error will be returned if max retries have been reached
		// TODO: CommitPubRand also includes saving all inclusion proofs of public randomness
		// this part should not be retried here. We need to separate the function into
		// 1) determining the starting height to commit, 2) generating pub rand and inclusion
		//  proofs, and 3) committing public randomness.
		// TODO: make 3) a part of `select` statement. The function terminates upon either the block
		// is finalised or the pub rand is committed successfully
		res, err := fp.CommitPubRand(targetBlockHeight)
		if err != nil {
			if fpcc.IsUnrecoverable(err) {
				return nil, err
			}
=======
		// periodically query the index block to be later checked whether it is Finalized
		finalized, err := fp.checkBlockFinalization(targetHeight)
		if err != nil {
			return nil, fmt.Errorf("failed to query block finalization at height %v: %w", targetHeight, err)
		}
		if finalized {
>>>>>>> 30d2a1a4
			fp.logger.Debug(
				"the block is already finalized, skip submission",
				zap.String("pk", fp.GetBtcPkHex()),
<<<<<<< HEAD
				zap.Uint32("current_failures", failedCycles),
				zap.Uint64("target_block_height", targetBlockHeight),
				zap.Error(err),
=======
				zap.Uint64("target_height", targetHeight),
>>>>>>> 30d2a1a4
			)
			// TODO: returning nil here is to safely break the loop
			//  the error still exists
			return nil, nil
		}

		// Wait for the retry interval
		select {
		case <-time.After(fp.cfg.SubmissionRetryInterval):
<<<<<<< HEAD
			// periodically query the index block to be later checked whether it is Finalized
			finalized, err := fp.consumerCon.QueryIsBlockFinalized(targetBlockHeight)
			if err != nil {
				return nil, fmt.Errorf("failed to query block finalization at height %v: %w", targetBlockHeight, err)
			}
			if finalized {
				fp.logger.Debug(
					"the block is already finalized, skip submission",
					zap.String("pk", fp.GetBtcPkHex()),
					zap.Uint64("target_height", targetBlockHeight),
				)
				// TODO: returning nil here is to safely break the loop
				//  the error still exists
				return nil, nil
			}

=======
			// Continue to next retry iteration
			continue
>>>>>>> 30d2a1a4
		case <-fp.quit:
			fp.logger.Debug("the finality-provider instance is closing", zap.String("pk", fp.GetBtcPkHex()))

			return nil, ErrFinalityProviderShutDown
		}
	}
}

<<<<<<< HEAD
func (fp *FinalityProviderInstance) retryCommitPubRandUntilMaxRetry(targetBlockHeight uint64) (*types.TxResponse, error) {
	var failedCycles uint32

	// we break the for loop if the public rand is successfully committed
	// error will be returned if maximum retries have been reached
	for {
		// error will be returned if max retries have been reached
		// TODO: CommitPubRand also includes saving all inclusion proofs of public randomness
		// this part should not be retried here. We need to separate the function into
		// 1) determining the starting height to commit, 2) generating pub rand and inclusion
		//  proofs, and 3) committing public randomness.
		// TODO: make 3) a part of `select` statement. The function terminates upon either the block
		// is finalised or the pub rand is committed successfully
		res, err := fp.CommitPubRand(targetBlockHeight)
		if err != nil {
			if fpcc.IsUnrecoverable(err) {
				return nil, err
			}
			fp.logger.Debug(
				"failed to commit public randomness to the consumer chain",
				zap.String("pk", fp.GetBtcPkHex()),
				zap.Uint32("current_failures", failedCycles),
				zap.Uint64("target_block_height", targetBlockHeight),
				zap.Error(err),
			)

			failedCycles += 1
			if failedCycles > uint32(fp.cfg.MaxSubmissionRetries) {
				return nil, fmt.Errorf("reached max failed cycles with err: %w", err)
			}
		} else {
			// the public randomness has been successfully submitted
			return res, nil
		}
		select {
		case <-time.After(fp.cfg.SubmissionRetryInterval):
			continue
		case <-fp.quit:
			fp.logger.Debug("the finality-provider instance is closing", zap.String("pk", fp.GetBtcPkHex()))
			return nil, nil
		}
	}
}

// CommitPubRand generates a list of Schnorr rand pairs,
// commits the public randomness for the managed finality providers,
// and save the randomness pair to DB
// Note:
// - if there is no pubrand committed before, it will start from the targetBlockHeight
// - if the targetBlockHeight is too large, it will only commit fp.cfg.NumPubRand pairs
func (fp *FinalityProviderInstance) CommitPubRand(targetBlockHeight uint64) (*types.TxResponse, error) {
	lastCommittedHeight, err := fp.GetLastCommittedHeight()
=======
func (fp *FinalityProviderInstance) checkBlockFinalization(height uint64) (bool, error) {
	b, err := fp.cc.QueryBlock(height)
>>>>>>> 30d2a1a4
	if err != nil {
		return false, err
	}

<<<<<<< HEAD
	var startHeight uint64
	if lastCommittedHeight == uint64(0) {
		// the finality-provider has never submitted public rand before
		startHeight = targetBlockHeight
	} else if lastCommittedHeight < uint64(fp.cfg.MinRandHeightGap)+targetBlockHeight {
		// (should not use subtraction because they are in the type of uint64)
		// we are running out of the randomness
		startHeight = lastCommittedHeight + 1
	} else {
		fp.logger.Debug(
			"the finality-provider has sufficient public randomness, skip committing more",
			zap.String("pk", fp.GetBtcPkHex()),
			zap.Uint64("block_height", targetBlockHeight),
			zap.Uint64("last_committed_height", lastCommittedHeight),
		)
		return nil, nil
	}

	return fp.commitPubRandPairs(startHeight)
}

// it will commit fp.cfg.NumPubRand pairs of public randomness starting from startHeight
func (fp *FinalityProviderInstance) commitPubRandPairs(startHeight uint64) (*types.TxResponse, error) {
=======
	return b.Finalized, nil
}

// CommitPubRand commits a list of randomness from given start height
func (fp *FinalityProviderInstance) CommitPubRand(startHeight uint64) (*types.TxResponse, error) {
>>>>>>> 30d2a1a4
	// generate a list of Schnorr randomness pairs
	// NOTE: currently, calling this will create and save a list of randomness
	// in case of failure, randomness that has been created will be overwritten
	// for safety reason as the same randomness must not be used twice
	pubRandList, err := fp.GetPubRandList(startHeight, uint64(fp.cfg.NumPubRand))
	if err != nil {
		return nil, fmt.Errorf("failed to generate randomness: %w", err)
	}
	numPubRand := uint64(len(pubRandList))

	// generate commitment and proof for each public randomness
	commitment, proofList := types.GetPubRandCommitAndProofs(pubRandList)

	// store them to database
	if err := fp.pubRandState.addPubRandProofList(fp.btcPk.MustMarshal(), fp.GetChainID(), startHeight, uint64(fp.cfg.NumPubRand), proofList); err != nil {
		return nil, fmt.Errorf("failed to save public randomness to DB: %w", err)
	}

	// sign the commitment
	schnorrSig, err := fp.SignPubRandCommit(startHeight, numPubRand, commitment)
	if err != nil {
		return nil, fmt.Errorf("failed to sign the Schnorr signature: %w", err)
	}

	res, err := fp.consumerCon.CommitPubRandList(fp.GetBtcPk(), startHeight, numPubRand, commitment, schnorrSig)
	if err != nil {
		return nil, fmt.Errorf("failed to commit public randomness to the consumer chain: %w", err)
	}

	// Update metrics
	fp.metrics.RecordFpRandomnessTime(fp.GetBtcPkHex())
<<<<<<< HEAD
=======
	fp.metrics.RecordFpLastCommittedRandomnessHeight(fp.GetBtcPkHex(), startHeight+numPubRand-1)
>>>>>>> 30d2a1a4
	fp.metrics.AddToFpTotalCommittedRandomness(fp.GetBtcPkHex(), float64(len(pubRandList)))
	fp.metrics.RecordFpLastCommittedRandomnessHeight(fp.GetBtcPkHex(), startHeight+numPubRand-1)

	return res, nil
}

// TestCommitPubRand is exposed for devops/testing purpose to allow manual committing public randomness in cases
// where FP is stuck due to lack of public randomness.
//
// Note:
// - this function is similar to `CommitPubRand` but should not be used in the main pubrand submission loop.
// - it will always start from the last committed height + 1
// - if targetBlockHeight is too large, it will commit multiple fp.cfg.NumPubRand pairs in a loop until reaching the targetBlockHeight
func (fp *FinalityProviderInstance) TestCommitPubRand(targetBlockHeight uint64) error {
	var startHeight, lastCommittedHeight uint64
<<<<<<< HEAD

	lastCommittedHeight, err := fp.GetLastCommittedHeight()
	if err != nil {
		return err
	}
	if lastCommittedHeight == uint64(0) {
		// Note: it can also be the case that the finality-provider has committed 1 pubrand before (but in practice, we
		// will never set cfg.NumPubRand to 1. so we can safely assume it has never committed before)
		startHeight = 0
	} else if lastCommittedHeight < targetBlockHeight {
		startHeight = lastCommittedHeight + 1
	} else {
		return fmt.Errorf(
			"finality provider has already committed pubrand to target block height (pk: %s, target: %d, last committed: %d)",
			fp.GetBtcPkHex(),
			targetBlockHeight,
			lastCommittedHeight,
		)
	}

	return fp.TestCommitPubRandWithStartHeight(startHeight, targetBlockHeight)
}

// TestCommitPubRandWithStartHeight is exposed for devops/testing purpose to allow manual committing public randomness
// in cases where FP is stuck due to lack of public randomness.
func (fp *FinalityProviderInstance) TestCommitPubRandWithStartHeight(startHeight uint64, targetBlockHeight uint64) error {
	if startHeight > targetBlockHeight {
		return fmt.Errorf("start height should not be greater than target block height")
	}

	var lastCommittedHeight uint64
	lastCommittedHeight, err := fp.GetLastCommittedHeight()
	if err != nil {
		return err
	}
	if lastCommittedHeight >= startHeight {
		return fmt.Errorf(
			"finality provider has already committed pubrand at the start height (pk: %s, startHeight: %d, lastCommittedHeight: %d)",
			fp.GetBtcPkHex(),
			startHeight,
=======

	lastCommittedHeight, err := fp.GetLastCommittedHeight()
	if err != nil {
		return err
	}

	if lastCommittedHeight >= targetBlockHeight {
		return fmt.Errorf(
			"finality provider has already committed pubrand to target block height (pk: %s, target: %d, last committed: %d)",
			fp.GetBtcPkHex(),
			targetBlockHeight,
>>>>>>> 30d2a1a4
			lastCommittedHeight,
		)
	}

<<<<<<< HEAD
	fp.logger.Info("Start committing pubrand from block height", zap.Uint64("start_height", startHeight))

	// TODO: instead of sending multiple txs, a better way is to bundle all the commit messages into
	// one like we do for batch finality signatures. see discussion https://bit.ly/3OmbjkN
	for startHeight <= targetBlockHeight {
		_, err = fp.commitPubRandPairs(startHeight)
		if err != nil {
			return err
		}
		lastCommittedHeight = startHeight + uint64(fp.cfg.NumPubRand) - 1
		startHeight = lastCommittedHeight + 1
		fp.logger.Info("Committed pubrand to block height", zap.Uint64("height", lastCommittedHeight))
	}

	// no error. success
	return nil
}

=======
	if lastCommittedHeight == uint64(0) {
		// Note: it can also be the case that the finality-provider has committed 1 pubrand before (but in practice, we
		// will never set cfg.NumPubRand to 1. so we can safely assume it has never committed before)
		startHeight = 0
	} else {
		startHeight = lastCommittedHeight + 1
	}

	return fp.TestCommitPubRandWithStartHeight(startHeight, targetBlockHeight)
}

// TestCommitPubRandWithStartHeight is exposed for devops/testing purpose to allow manual committing public randomness
// in cases where FP is stuck due to lack of public randomness.
func (fp *FinalityProviderInstance) TestCommitPubRandWithStartHeight(startHeight uint64, targetBlockHeight uint64) error {
	if startHeight > targetBlockHeight {
		return fmt.Errorf("start height should not be greater than target block height")
	}

	var lastCommittedHeight uint64
	lastCommittedHeight, err := fp.GetLastCommittedHeight()
	if err != nil {
		return err
	}
	if lastCommittedHeight >= startHeight {
		return fmt.Errorf(
			"finality provider has already committed pubrand at the start height (pk: %s, startHeight: %d, lastCommittedHeight: %d)",
			fp.GetBtcPkHex(),
			startHeight,
			lastCommittedHeight,
		)
	}

	fp.logger.Info("Start committing pubrand from block height", zap.Uint64("start_height", startHeight))

	for startHeight <= targetBlockHeight {
		_, err = fp.CommitPubRand(startHeight)
		if err != nil {
			return err
		}
		lastCommittedHeight = startHeight + uint64(fp.cfg.NumPubRand) - 1
		startHeight = lastCommittedHeight + 1
		fp.logger.Info("Committed pubrand to block height", zap.Uint64("height", lastCommittedHeight))
	}

	// no error. success
	return nil
}

>>>>>>> 30d2a1a4
// SubmitFinalitySignature builds and sends a finality signature over the given block to the consumer chain
func (fp *FinalityProviderInstance) SubmitFinalitySignature(b *types.BlockInfo) (*types.TxResponse, error) {
	return fp.SubmitBatchFinalitySignatures([]*types.BlockInfo{b})
}

// SubmitBatchFinalitySignatures builds and sends a finality signature over the given block to the consumer chain
// NOTE: the input blocks should be in the ascending order of height
func (fp *FinalityProviderInstance) SubmitBatchFinalitySignatures(blocks []*types.BlockInfo) (*types.TxResponse, error) {
	if len(blocks) == 0 {
		return nil, fmt.Errorf("should not submit batch finality signature with zero block")
	}

	if len(blocks) > math.MaxUint32 {
		return nil, fmt.Errorf("should not submit batch finality signature with too many blocks")
	}

	// get public randomness list
<<<<<<< HEAD
	prList, err := fp.GetPubRandList(blocks[0].Height, uint64(len(blocks)))
=======
	numPubRand := len(blocks)
	// #nosec G115 -- performed the conversion check above
	prList, err := fp.getPubRandList(blocks[0].Height, uint32(numPubRand))
>>>>>>> 30d2a1a4
	if err != nil {
		return nil, fmt.Errorf("failed to get public randomness list: %w", err)
	}
	// get proof list
	// TODO: how to recover upon having an error in getPubRandProofList?
	proofBytesList, err := fp.pubRandState.getPubRandProofList(
		fp.btcPk.MustMarshal(),
		fp.GetChainID(),
		blocks[0].Height,
		uint64(numPubRand),
	)
	if err != nil {
		return nil, fmt.Errorf("failed to get public randomness inclusion proof list: %w", err)
	}

	// sign blocks
	sigList := make([]*btcec.ModNScalar, 0, len(blocks))
	for _, b := range blocks {
		eotsSig, err := fp.SignFinalitySig(b)
		if err != nil {
			return nil, err
		}
		sigList = append(sigList, eotsSig.ToModNScalar())
	}

	// send finality signature to the consumer chain
	res, err := fp.consumerCon.SubmitBatchFinalitySigs(fp.GetBtcPk(), blocks, prList, proofBytesList, sigList)
	if err != nil {
		if strings.Contains(err.Error(), "jailed") {
			return nil, ErrFinalityProviderJailed
		}
		if strings.Contains(err.Error(), "slashed") {
			return nil, ErrFinalityProviderSlashed
		}

		return nil, err
	}

	// update DB
	highBlock := blocks[len(blocks)-1]
	fp.MustUpdateStateAfterFinalitySigSubmission(highBlock.Height)

	return res, nil
}

// TestSubmitFinalitySignatureAndExtractPrivKey is exposed for presentation/testing purpose to allow manual sending finality signature
// this API is the same as SubmitBatchFinalitySignatures except that we don't constraint the voting height and update status
// Note: this should not be used in the submission loop
func (fp *FinalityProviderInstance) TestSubmitFinalitySignatureAndExtractPrivKey(
	b *types.BlockInfo, useSafeEOTSFunc bool,
) (*types.TxResponse, *btcec.PrivateKey, error) {
	// get public randomness
	prList, err := fp.GetPubRandList(b.Height, 1)
	if err != nil {
		return nil, nil, fmt.Errorf("failed to get public randomness list: %w", err)
	}
	pubRand := prList[0]

	// get proof
	proofBytes, err := fp.pubRandState.getPubRandProof(fp.btcPk.MustMarshal(), fp.GetChainID(), b.Height)
	if err != nil {
		return nil, nil, fmt.Errorf("failed to get public randomness inclusion proof: %w", err)
	}

	eotsSignerFunc := func(b *types.BlockInfo) (*bbntypes.SchnorrEOTSSig, error) {
		msgToSign := getMsgToSignForVote(b.Height, b.Hash)
		sig, err := fp.em.UnsafeSignEOTS(fp.btcPk.MustMarshal(), fp.GetChainID(), msgToSign, b.Height, fp.passphrase)
		if err != nil {
			return nil, fmt.Errorf("failed to sign EOTS: %w", err)
		}

		return bbntypes.NewSchnorrEOTSSigFromModNScalar(sig), nil
	}

	if useSafeEOTSFunc {
		eotsSignerFunc = fp.signFinalitySig
	}

	// sign block
<<<<<<< HEAD
	eotsSig, err := fp.SignFinalitySig(b)
=======
	eotsSig, err := eotsSignerFunc(b)
>>>>>>> 30d2a1a4
	if err != nil {
		return nil, nil, err
	}

	// send finality signature to the consumer chain
	res, err := fp.consumerCon.SubmitFinalitySig(fp.GetBtcPk(), b, pubRand, proofBytes, eotsSig.ToModNScalar())
	if err != nil {
		return nil, nil, fmt.Errorf("failed to send finality signature to the consumer chain: %w", err)
	}

	if res.TxHash == "" {
		return res, nil, nil
	}

	// try to extract the private key
	var privKey *btcec.PrivateKey
	events, err := parseCosmosEvents(res.Events)
	if err != nil {
		return nil, nil, fmt.Errorf("failed to decode bytes to RelayerEvent: %s", err.Error())
	}
	for _, ev := range events {
		if strings.Contains(ev.EventType, "EventSlashedFinalityProvider") {
			evidenceStr := ev.Attributes["evidence"]
			fp.logger.Debug("found slashing evidence")
			var evidence ftypes.Evidence
			if err := jsonpb.UnmarshalString(evidenceStr, &evidence); err != nil {
				return nil, nil, fmt.Errorf("failed to decode evidence bytes to evidence: %s", err.Error())
			}
			privKey, err = evidence.ExtractBTCSK()
			if err != nil {
				return nil, nil, fmt.Errorf("failed to extract private key: %s", err.Error())
			}

			break
		}
	}

	return res, privKey, nil
}

<<<<<<< HEAD
func parseCosmosEvents(eventsData []byte) ([]provider.RelayerEvent, error) {
	var events []provider.RelayerEvent
	if err := json.Unmarshal(eventsData, &events); err != nil {
		return nil, fmt.Errorf("failed to decode bytes to RelayerEvent: %s", err.Error())
	}
	return events, nil
}

func (fp *FinalityProviderInstance) getPollerStartingHeight() (uint64, error) {
=======
// DetermineStartHeight determines start height for block processing by:
//
// If AutoChainScanningMode is disabled:
//   - Returns StaticChainScanningStartHeight from config
//
// If AutoChainScanningMode is enabled:
//   - Gets finalityActivationHeight from chain
//   - Gets lastFinalizedHeight from chain
//   - Gets lastVotedHeight from local state
//   - Gets highestVotedHeight from chain
//   - Sets startHeight = max(lastVotedHeight, highestVotedHeight, lastFinalizedHeight) + 1
//   - Returns max(startHeight, finalityActivationHeight) to ensure startHeight is not
//     lower than the finality activation height
//
// This ensures that:
// 1. The FP will not vote for heights below the finality activation height
// 2. The FP will resume from its last voting position or the chain's last finalized height
// 3. The FP will not process blocks it has already voted on
//
// Note: Starting from lastFinalizedHeight when there's a gap to the last processed height
// may result in missed rewards, depending on the consumer chain's reward distribution mechanism.
func (fp *FinalityProviderInstance) DetermineStartHeight() (uint64, error) {
	// start from a height from config if AutoChainScanningMode is disabled
>>>>>>> 30d2a1a4
	if !fp.cfg.PollerConfig.AutoChainScanningMode {
		fp.logger.Info("using static chain scanning mode",
			zap.String("pk", fp.GetBtcPkHex()),
			zap.Uint64("start_height", fp.cfg.PollerConfig.StaticChainScanningStartHeight))

		return fp.cfg.PollerConfig.StaticChainScanningStartHeight, nil
	}

<<<<<<< HEAD
	// Set initial block to the maximum of
	//    - last processed height + 1
	//    - the latest Babylon finalised height + 1
	// The above is to ensure that:
	//
	//	(1) Any finality-provider that is eligible to vote for a block,
	//	 doesn't miss submitting a vote for it.
	//	(2) The finality providers do not submit signatures for any already
	//	 finalised blocks.
	initialBlockToGet := fp.GetLastProcessedHeight()
	latestFinalizedBlock, err := fp.latestFinalizedBlockWithRetry()
=======
	highestVotedHeight, err := fp.highestVotedHeightWithRetry()
>>>>>>> 30d2a1a4
	if err != nil {
		return 0, fmt.Errorf("failed to get the highest voted height: %w", err)
	}
<<<<<<< HEAD

	// find max(initialBlockToGet, latestFinalizedBlock.Height)
	maxHeight := initialBlockToGet
	if latestFinalizedBlock != nil && latestFinalizedBlock.Height > initialBlockToGet {
		maxHeight = latestFinalizedBlock.Height
	}

	return maxHeight + 1, nil
=======

	lastFinalizedHeight, err := fp.latestFinalizedHeightWithRetry()
	if err != nil {
		return 0, fmt.Errorf("failed to get the last finalized height: %w", err)
	}

	// determine start height to be the max height among local last voted height, highest voted height
	// from Babylon, and the last finalized height
	// NOTE: if highestVotedHeight is selected, it could lead issues when there are missed blocks between
	// the gap due to bugs. A potential solution is to check if the fp has voted for each block within
	// the gap. This issue is not critical if we can assume the votes are sent in the monotonically
	// increasing order.
	startHeight := max(fp.GetLastVotedHeight(), highestVotedHeight, lastFinalizedHeight) + 1

	finalityActivationHeight, err := fp.getFinalityActivationHeightWithRetry()
	if err != nil {
		return 0, fmt.Errorf("failed to get finality activation height: %w", err)
	}

	// ensure start height is not lower than the finality activation height
	startHeight = max(startHeight, finalityActivationHeight)

	fp.logger.Info("determined poller starting height",
		zap.String("pk", fp.GetBtcPkHex()),
		zap.Uint64("start_height", startHeight),
		zap.Uint64("finality_activation_height", finalityActivationHeight),
		zap.Uint64("last_voted_height", fp.GetLastVotedHeight()),
		zap.Uint64("last_finalized_height", lastFinalizedHeight),
		zap.Uint64("highest_voted_height", highestVotedHeight))

	return startHeight, nil
>>>>>>> 30d2a1a4
}

func (fp *FinalityProviderInstance) GetLastCommittedHeight() (uint64, error) {
	pubRandCommit, err := fp.lastCommittedPublicRandWithRetry()
	if err != nil {
		return 0, err
	}

	// no committed randomness yet
	if pubRandCommit == nil {
		return 0, nil
	}

	return pubRandCommit.EndHeight(), nil
}

func (fp *FinalityProviderInstance) lastCommittedPublicRandWithRetry() (*types.PubRandCommit, error) {
	var response *types.PubRandCommit
	if err := retry.Do(func() error {
		resp, err := fp.consumerCon.QueryLastPublicRandCommit(fp.GetBtcPk())
		if err != nil {
			return err
		}
		if resp != nil {
			if err := resp.Validate(); err != nil {
				return err
			}
		}
		response = resp

		return nil
	}, RtyAtt, RtyDel, RtyErr, retry.OnRetry(func(n uint, err error) {
		fp.logger.Debug(
			"failed to query the last committed public randomness",
			zap.Uint("attempt", n+1),
			zap.Uint("max_attempts", RtyAttNum),
			zap.Error(err),
		)
	})); err != nil {
		return nil, err
	}

	return response, nil
}

<<<<<<< HEAD
// nil will be returned if the finalized block does not exist
func (fp *FinalityProviderInstance) latestFinalizedBlockWithRetry() (*types.BlockInfo, error) {
	var response *types.BlockInfo
	if err := retry.Do(func() error {
		latestFinalizedBlock, err := fp.consumerCon.QueryLatestFinalizedBlock()
		if err != nil {
			return err
		}
		response = latestFinalizedBlock
=======
func (fp *FinalityProviderInstance) latestFinalizedHeightWithRetry() (uint64, error) {
	var height uint64
	if err := retry.Do(func() error {
		blocks, err := fp.cc.QueryLatestFinalizedBlocks(1)
		if err != nil {
			return err
		}
		if len(blocks) == 0 {
			// no finalized block yet
			return nil
		}
		height = blocks[0].Height

		return nil
	}, RtyAtt, RtyDel, RtyErr, retry.OnRetry(func(n uint, err error) {
		fp.logger.Debug(
			"failed to query babylon for the latest finalised height",
			zap.Uint("attempt", n+1),
			zap.Uint("max_attempts", RtyAttNum),
			zap.Error(err),
		)
	})); err != nil {
		return 0, err
	}

	return height, nil
}

func (fp *FinalityProviderInstance) highestVotedHeightWithRetry() (uint64, error) {
	var height uint64
	if err := retry.Do(func() error {
		h, err := fp.cc.QueryFinalityProviderHighestVotedHeight(fp.GetBtcPk())
		if err != nil {
			return err
		}
		height = h

>>>>>>> 30d2a1a4
		return nil
	}, RtyAtt, RtyDel, RtyErr, retry.OnRetry(func(n uint, err error) {
		fp.logger.Debug(
			"failed to query babylon for the highest voted height",
			zap.Uint("attempt", n+1),
			zap.Uint("max_attempts", RtyAttNum),
			zap.Error(err),
		)
	})); err != nil {
		return 0, err
	}

	return height, nil
}

func (fp *FinalityProviderInstance) getFinalityActivationHeightWithRetry() (uint64, error) {
	var response uint64
	if err := retry.Do(func() error {
		finalityActivationHeight, err := fp.cc.QueryFinalityActivationBlockHeight()
		if err != nil {
			return err
		}
		response = finalityActivationHeight

		return nil
	}, RtyAtt, RtyDel, RtyErr, retry.OnRetry(func(n uint, err error) {
		fp.logger.Debug(
			"failed to query babylon for the finality activation height",
			zap.Uint("attempt", n+1),
			zap.Uint("max_attempts", RtyAttNum),
			zap.Error(err),
		)
	})); err != nil {
		return 0, err
	}

	return response, nil
}

func (fp *FinalityProviderInstance) getLatestBlockHeightWithRetry() (uint64, error) {
	var (
		latestBlockHeight uint64
		err               error
	)

	if err := retry.Do(func() error {
		latestBlockHeight, err = fp.consumerCon.QueryLatestBlockHeight()
		if err != nil {
			return err
		}

		return nil
	}, RtyAtt, RtyDel, RtyErr, retry.OnRetry(func(n uint, err error) {
		fp.logger.Debug(
			"failed to query the consumer chain for the latest block",
			zap.Uint("attempt", n+1),
			zap.Uint("max_attempts", RtyAttNum),
			zap.Error(err),
		)
	})); err != nil {
		return 0, err
	}
	fp.metrics.RecordBabylonTipHeight(latestBlockHeight)

	return latestBlockHeight, nil
}

func (fp *FinalityProviderInstance) GetVotingPowerWithRetry(height uint64) (bool, error) {
	var (
		hasPower bool
		err      error
	)

	if err := retry.Do(func() error {
		hasPower, err = fp.consumerCon.QueryFinalityProviderHasPower(fp.GetBtcPk(), height)
		if err != nil {
			return err
		}

		return nil
	}, RtyAtt, RtyDel, RtyErr, retry.OnRetry(func(n uint, err error) {
		fp.logger.Debug(
			"failed to query the voting power",
			zap.Uint("attempt", n+1),
			zap.Uint("max_attempts", RtyAttNum),
			zap.Error(err),
		)
	})); err != nil {
		return false, err
	}

	return hasPower, nil
}

func (fp *FinalityProviderInstance) GetFinalityProviderSlashedOrJailedWithRetry() (bool, bool, error) {
	var (
		slashed bool
		jailed  bool
		err     error
	)

	if err := retry.Do(func() error {
		slashed, jailed, err = fp.cc.QueryFinalityProviderSlashedOrJailed(fp.GetBtcPk())
		if err != nil {
			return err
		}

		return nil
	}, RtyAtt, RtyDel, RtyErr, retry.OnRetry(func(n uint, err error) {
		fp.logger.Debug(
			"failed to query the finality-provider",
			zap.Uint("attempt", n+1),
			zap.Uint("max_attempts", RtyAttNum),
			zap.Error(err),
		)
	})); err != nil {
		return false, false, err
	}

	return slashed, jailed, nil
}<|MERGE_RESOLUTION|>--- conflicted
+++ resolved
@@ -1,7 +1,6 @@
 package service
 
 import (
-	"encoding/json"
 	"errors"
 	"fmt"
 	"math"
@@ -13,7 +12,6 @@
 	bbntypes "github.com/babylonlabs-io/babylon/types"
 	ftypes "github.com/babylonlabs-io/babylon/x/finality/types"
 	"github.com/btcsuite/btcd/btcec/v2"
-	"github.com/cosmos/relayer/v2/relayer/provider"
 	"github.com/gogo/protobuf/jsonpb"
 	"go.uber.org/atomic"
 	"go.uber.org/zap"
@@ -77,34 +75,7 @@
 		return nil, fmt.Errorf("the finality provider instance is already slashed")
 	}
 
-<<<<<<< HEAD
-	return newFinalityProviderInstanceFromStore(sfp, cfg, s, prStore, cc, consumerCon, em, metrics, passphrase, errChan, logger)
-}
-
-// TestNewUnregisteredFinalityProviderInstance creates a FinalityProviderInstance without checking registration status
-// Note: this is only for testing purposes
-func TestNewUnregisteredFinalityProviderInstance(
-	fpPk *bbntypes.BIP340PubKey,
-	cfg *fpcfg.Config,
-	s *store.FinalityProviderStore,
-	prStore *store.PubRandProofStore,
-	cc ccapi.ClientController,
-	consumerCon ccapi.ConsumerController,
-	em eotsmanager.EOTSManager,
-	metrics *metrics.FpMetrics,
-	passphrase string,
-	errChan chan<- *CriticalError,
-	logger *zap.Logger,
-) (*FinalityProviderInstance, error) {
-	sfp, err := s.GetFinalityProvider(fpPk.MustToBTCPK())
-	if err != nil {
-		return nil, fmt.Errorf("failed to retrive the finality-provider %s from DB: %w", fpPk.MarshalHex(), err)
-	}
-
-	return newFinalityProviderInstanceFromStore(sfp, cfg, s, prStore, cc, consumerCon, em, metrics, passphrase, errChan, logger)
-=======
 	return newFinalityProviderInstanceFromStore(sfp, cfg, s, prStore, cc, em, metrics, passphrase, errChan, logger)
->>>>>>> 30d2a1a4
 }
 
 // Helper function to create FinalityProviderInstance from store data
@@ -113,12 +84,8 @@
 	cfg *fpcfg.Config,
 	s *store.FinalityProviderStore,
 	prStore *store.PubRandProofStore,
-<<<<<<< HEAD
 	cc ccapi.ClientController,
 	consumerCon ccapi.ConsumerController,
-=======
-	cc clientcontroller.ClientController,
->>>>>>> 30d2a1a4
 	em eotsmanager.EOTSManager,
 	metrics *metrics.FpMetrics,
 	passphrase string,
@@ -151,20 +118,12 @@
 			zap.String("pk", fp.GetBtcPkHex()))
 	}
 
-<<<<<<< HEAD
-	startHeight, err := fp.getPollerStartingHeight()
-=======
 	startHeight, err := fp.DetermineStartHeight()
->>>>>>> 30d2a1a4
 	if err != nil {
 		return fmt.Errorf("failed to get the start height: %w", err)
 	}
 
-<<<<<<< HEAD
-	fp.logger.Info("starting the finality provider",
-=======
 	fp.logger.Info("starting the finality provider instance",
->>>>>>> 30d2a1a4
 		zap.String("pk", fp.GetBtcPkHex()), zap.Uint64("height", startHeight))
 
 	poller := NewChainPoller(fp.logger, fp.cfg.PollerConfig, fp.cc, fp.consumerCon, fp.metrics)
@@ -175,17 +134,10 @@
 
 	fp.poller = poller
 	fp.quit = make(chan struct{})
-<<<<<<< HEAD
-	fp.wg.Add(1)
-	go fp.finalitySigSubmissionLoop()
-	fp.wg.Add(1)
-	go fp.randomnessCommitmentLoop(startHeight)
-=======
 
 	fp.wg.Add(2)
 	go fp.finalitySigSubmissionLoop()
 	go fp.randomnessCommitmentLoop()
->>>>>>> 30d2a1a4
 
 	return nil
 }
@@ -239,39 +191,26 @@
 	for {
 		select {
 		case <-time.After(fp.cfg.SignatureSubmissionInterval):
-<<<<<<< HEAD
-			pollerBlocks := fp.getAllBlocksFromChan()
+			// start submission in the first iteration
+			pollerBlocks := fp.getBatchBlocksFromChan()
 			if len(pollerBlocks) == 0 {
 				continue
 			}
+
+			if fp.IsJailed() {
+				fp.logger.Warn("the finality-provider is jailed",
+					zap.String("pk", fp.GetBtcPkHex()),
+				)
+
+				continue
+			}
+
 			targetHeight := pollerBlocks[len(pollerBlocks)-1].Height
 			fp.logger.Debug("the finality-provider received new block(s), start processing",
 				zap.String("pk", fp.GetBtcPkHex()),
 				zap.Uint64("start_height", pollerBlocks[0].Height),
 				zap.Uint64("end_height", targetHeight),
 			)
-			res, err := fp.retrySubmitSigsUntilFinalized(pollerBlocks)
-=======
-			// start submission in the first iteration
-			pollerBlocks := fp.getBatchBlocksFromChan()
-			if len(pollerBlocks) == 0 {
-				continue
-			}
-
-			if fp.IsJailed() {
-				fp.logger.Warn("the finality-provider is jailed",
-					zap.String("pk", fp.GetBtcPkHex()),
-				)
-
-				continue
-			}
-
-			targetHeight := pollerBlocks[len(pollerBlocks)-1].Height
-			fp.logger.Debug("the finality-provider received new block(s), start processing",
-				zap.String("pk", fp.GetBtcPkHex()),
-				zap.Uint64("start_height", pollerBlocks[0].Height),
-				zap.Uint64("end_height", targetHeight),
-			)
 
 			processedBlocks, err := fp.processBlocksToVote(pollerBlocks)
 			if err != nil {
@@ -285,7 +224,6 @@
 			}
 
 			res, err := fp.retrySubmitSigsUntilFinalized(processedBlocks)
->>>>>>> 30d2a1a4
 			if err != nil {
 				fp.metrics.IncrementFpTotalFailedVotes(fp.GetBtcPkHex())
 				if errors.Is(err, ErrFinalityProviderJailed) {
@@ -318,19 +256,11 @@
 		case <-fp.quit:
 			fp.logger.Info("the finality signature submission loop is closing")
 
-<<<<<<< HEAD
-		case <-fp.quit:
-			fp.logger.Info("the finality signature submission loop is closing")
-=======
->>>>>>> 30d2a1a4
 			return
 		}
 	}
 }
 
-<<<<<<< HEAD
-func (fp *FinalityProviderInstance) getAllBlocksFromChan() []*types.BlockInfo {
-=======
 // processBlocksToVote processes a batch a blocks and picks ones that need to vote
 // it also updates the fp instance status according to the block's voting power
 func (fp *FinalityProviderInstance) processBlocksToVote(blocks []*types.BlockInfo) ([]*types.BlockInfo, error) {
@@ -386,35 +316,16 @@
 }
 
 func (fp *FinalityProviderInstance) getBatchBlocksFromChan() []*types.BlockInfo {
->>>>>>> 30d2a1a4
 	var pollerBlocks []*types.BlockInfo
 	for {
 		select {
 		case b := <-fp.poller.GetBlockInfoChan():
-<<<<<<< HEAD
-			// TODO: in cases of catching up, this could issue frequent RPC calls
-			shouldProcess, err := fp.shouldProcessBlock(b)
-			if err != nil {
-				if !errors.Is(err, ErrFinalityProviderShutDown) {
-					fp.reportCriticalErr(err)
-				}
-				break
-			}
-			if shouldProcess {
-				pollerBlocks = append(pollerBlocks, b)
-			}
-=======
 			pollerBlocks = append(pollerBlocks, b)
->>>>>>> 30d2a1a4
 			if len(pollerBlocks) == int(fp.cfg.BatchSubmissionSize) {
 				return pollerBlocks
 			}
 		case <-fp.quit:
 			fp.logger.Info("the get all blocks loop is closing")
-<<<<<<< HEAD
-=======
-
->>>>>>> 30d2a1a4
 			return nil
 		default:
 			return pollerBlocks
@@ -422,89 +333,24 @@
 	}
 }
 
-func (fp *FinalityProviderInstance) shouldProcessBlock(b *types.BlockInfo) (bool, error) {
-	// check whether the block has been processed before
-	if fp.hasProcessed(b) {
-		return false, nil
-	}
-
-	// check whether the finality provider has voting power
-	hasVp, err := fp.hasVotingPower(b.Height)
-	if err != nil {
-		return false, err
-	}
-	if !hasVp {
-		// the finality provider does not have voting power
-		// and it will never will at this block
-		fp.MustSetLastProcessedHeight(b.Height)
-		fp.metrics.IncrementFpTotalBlocksWithoutVotingPower(fp.GetBtcPkHex())
-		return false, nil
-	}
-
-	return true, nil
-}
-
-func (fp *FinalityProviderInstance) randomnessCommitmentLoop(startHeight uint64) {
+func (fp *FinalityProviderInstance) randomnessCommitmentLoop() {
 	defer fp.wg.Done()
 
-<<<<<<< HEAD
-	commitRandTicker := time.NewTicker(fp.cfg.RandomnessCommitInterval)
-	defer commitRandTicker.Stop()
-
-	lastCommittedHeight, err := fp.GetLastCommittedHeight()
-	if err != nil {
-		fp.logger.Fatal("Error getting last committed height while starting the randomness commitment loop", zap.Error(err))
-		return
-	}
-
-	// if there is no committed randomness, we need to commit the first randomness
-	if lastCommittedHeight == uint64(0) {
-		txRes, err := fp.retryCommitPubRandUntilMaxRetry(startHeight)
-		if err != nil {
-			fp.metrics.IncrementFpTotalFailedRandomness(fp.GetBtcPkHex())
-			fp.reportCriticalErr(err)
-			return
-		}
-		if txRes == nil {
-			fp.logger.Fatal(
-				"Error submitting the first randomness",
-				zap.String("consumer_id", string(fp.GetChainID())),
-				zap.String("pk", fp.GetBtcPkHex()),
-			)
-			return
-		}
-		fp.logger.Info(
-			"successfully committed public randomness to the consumer chain",
-			zap.String("consumer_id", string(fp.GetChainID())),
-			zap.String("pk", fp.GetBtcPkHex()),
-		)
-	}
-
-	for {
-		select {
-		case <-commitRandTicker.C:
-			tipBlockHeight, err := fp.getLatestBlockHeightWithRetry()
-=======
 	for {
 		select {
 		case <-time.After(fp.cfg.RandomnessCommitInterval):
 			// start randomness commit in the first iteration
 			should, startHeight, err := fp.ShouldCommitRandomness()
->>>>>>> 30d2a1a4
 			if err != nil {
 				fp.reportCriticalErr(err)
 
 				continue
 			}
-<<<<<<< HEAD
-			txRes, err := fp.retryCommitPubRandUntilBlockFinalized(tipBlockHeight)
-=======
 			if !should {
 				continue
 			}
 
 			txRes, err := fp.CommitPubRand(startHeight)
->>>>>>> 30d2a1a4
 			if err != nil {
 				fp.metrics.IncrementFpTotalFailedRandomness(fp.GetBtcPkHex())
 				fp.reportCriticalErr(err)
@@ -522,19 +368,12 @@
 			}
 		case <-fp.quit:
 			fp.logger.Info("the randomness commitment loop is closing")
-<<<<<<< HEAD
-=======
-
->>>>>>> 30d2a1a4
+
 			return
 		}
 	}
 }
 
-<<<<<<< HEAD
-func (fp *FinalityProviderInstance) hasProcessed(b *types.BlockInfo) bool {
-	if b.Height <= fp.GetLastProcessedHeight() {
-=======
 // ShouldCommitRandomness determines whether a new randomness commit should be made
 // Note: there's a delay from the commit is submitted to it is available to use due
 // to timestamping. Therefore, the start height of the commit should consider an
@@ -564,7 +403,6 @@
 		startHeight = lastCommittedHeight + 1
 	default:
 		// the randomness is sufficient, no need to make another commit
->>>>>>> 30d2a1a4
 		fp.logger.Debug(
 			"the finality-provider has sufficient public randomness, skip committing more",
 			zap.String("pk", fp.GetBtcPkHex()),
@@ -582,25 +420,10 @@
 		zap.Uint64("last_committed_height", lastCommittedHeight),
 	)
 
-<<<<<<< HEAD
-// hasVotingPower checks whether the finality provider has voting power for the given block
-func (fp *FinalityProviderInstance) hasVotingPower(blockHeight uint64) (bool, error) {
-	hasPower, err := fp.GetVotingPowerWithRetry(blockHeight)
-=======
 	activationBlkHeight, err := fp.cc.QueryFinalityActivationBlockHeight()
->>>>>>> 30d2a1a4
 	if err != nil {
 		return false, 0, err
 	}
-<<<<<<< HEAD
-	if !hasPower {
-		fp.logger.Debug(
-			"the finality-provider does not have voting power",
-			zap.String("pk", fp.GetBtcPkHex()),
-			zap.Uint64("block_height", blockHeight),
-		)
-=======
->>>>>>> 30d2a1a4
 
 	// make sure that the start height is at least the finality activation height
 	// and updated to generate the list with the same as the committed height.
@@ -629,14 +452,10 @@
 	// First iteration happens before the loop
 	for {
 		// Attempt submission immediately
-<<<<<<< HEAD
-		res, err := fp.SubmitBatchFinalitySignatures(targetBlocks)
-=======
 		// error will be returned if max retries have been reached
 		var res *types.TxResponse
 		var err error
 		res, err = fp.SubmitBatchFinalitySignatures(targetBlocks)
->>>>>>> 30d2a1a4
 		if err != nil {
 			fp.logger.Debug(
 				"failed to submit finality signature to the consumer chain",
@@ -664,9 +483,8 @@
 			return res, nil
 		}
 
-<<<<<<< HEAD
-		// Periodically query the index block to check whether it is finalized
-		finalized, err := fp.consumerCon.QueryIsBlockFinalized(targetHeight)
+		// periodically query the index block to be later checked whether it is Finalized
+		finalized, err := fp.checkBlockFinalization(targetHeight)
 		if err != nil {
 			return nil, fmt.Errorf("failed to query block finalization at height %v: %w", targetHeight, err)
 		}
@@ -676,6 +494,8 @@
 				zap.String("pk", fp.GetBtcPkHex()),
 				zap.Uint64("target_height", targetHeight),
 			)
+			// TODO: returning nil here is to safely break the loop
+			//  the error still exists
 			return nil, nil
 		}
 
@@ -683,181 +503,26 @@
 		select {
 		case <-time.After(fp.cfg.SubmissionRetryInterval):
 			// Continue to next retry iteration
-		case <-fp.quit:
-			fp.logger.Debug("the finality-provider instance is closing", zap.String("pk", fp.GetBtcPkHex()))
-			return nil, ErrFinalityProviderShutDown
-		}
-	}
-}
-
-// retryCommitPubRandUntilBlockFinalized periodically tries to commit public rand until success or the block is finalized
-// error will be returned if maximum retries have been reached or the query to the consumer chain fails
-func (fp *FinalityProviderInstance) retryCommitPubRandUntilBlockFinalized(targetBlockHeight uint64) (*types.TxResponse, error) {
-	var failedCycles uint32
-
-	// we break the for loop if the block is finalized or the public rand is successfully committed
-	// error will be returned if maximum retries have been reached or the query to the consumer chain fails
-	for {
-		// error will be returned if max retries have been reached
-		// TODO: CommitPubRand also includes saving all inclusion proofs of public randomness
-		// this part should not be retried here. We need to separate the function into
-		// 1) determining the starting height to commit, 2) generating pub rand and inclusion
-		//  proofs, and 3) committing public randomness.
-		// TODO: make 3) a part of `select` statement. The function terminates upon either the block
-		// is finalised or the pub rand is committed successfully
-		res, err := fp.CommitPubRand(targetBlockHeight)
-		if err != nil {
-			if fpcc.IsUnrecoverable(err) {
-				return nil, err
-			}
-=======
-		// periodically query the index block to be later checked whether it is Finalized
-		finalized, err := fp.checkBlockFinalization(targetHeight)
-		if err != nil {
-			return nil, fmt.Errorf("failed to query block finalization at height %v: %w", targetHeight, err)
-		}
-		if finalized {
->>>>>>> 30d2a1a4
-			fp.logger.Debug(
-				"the block is already finalized, skip submission",
-				zap.String("pk", fp.GetBtcPkHex()),
-<<<<<<< HEAD
-				zap.Uint32("current_failures", failedCycles),
-				zap.Uint64("target_block_height", targetBlockHeight),
-				zap.Error(err),
-=======
-				zap.Uint64("target_height", targetHeight),
->>>>>>> 30d2a1a4
-			)
-			// TODO: returning nil here is to safely break the loop
-			//  the error still exists
-			return nil, nil
-		}
-
-		// Wait for the retry interval
-		select {
-		case <-time.After(fp.cfg.SubmissionRetryInterval):
-<<<<<<< HEAD
-			// periodically query the index block to be later checked whether it is Finalized
-			finalized, err := fp.consumerCon.QueryIsBlockFinalized(targetBlockHeight)
-			if err != nil {
-				return nil, fmt.Errorf("failed to query block finalization at height %v: %w", targetBlockHeight, err)
-			}
-			if finalized {
-				fp.logger.Debug(
-					"the block is already finalized, skip submission",
-					zap.String("pk", fp.GetBtcPkHex()),
-					zap.Uint64("target_height", targetBlockHeight),
-				)
-				// TODO: returning nil here is to safely break the loop
-				//  the error still exists
-				return nil, nil
-			}
-
-=======
-			// Continue to next retry iteration
-			continue
->>>>>>> 30d2a1a4
-		case <-fp.quit:
-			fp.logger.Debug("the finality-provider instance is closing", zap.String("pk", fp.GetBtcPkHex()))
-
-			return nil, ErrFinalityProviderShutDown
-		}
-	}
-}
-
-<<<<<<< HEAD
-func (fp *FinalityProviderInstance) retryCommitPubRandUntilMaxRetry(targetBlockHeight uint64) (*types.TxResponse, error) {
-	var failedCycles uint32
-
-	// we break the for loop if the public rand is successfully committed
-	// error will be returned if maximum retries have been reached
-	for {
-		// error will be returned if max retries have been reached
-		// TODO: CommitPubRand also includes saving all inclusion proofs of public randomness
-		// this part should not be retried here. We need to separate the function into
-		// 1) determining the starting height to commit, 2) generating pub rand and inclusion
-		//  proofs, and 3) committing public randomness.
-		// TODO: make 3) a part of `select` statement. The function terminates upon either the block
-		// is finalised or the pub rand is committed successfully
-		res, err := fp.CommitPubRand(targetBlockHeight)
-		if err != nil {
-			if fpcc.IsUnrecoverable(err) {
-				return nil, err
-			}
-			fp.logger.Debug(
-				"failed to commit public randomness to the consumer chain",
-				zap.String("pk", fp.GetBtcPkHex()),
-				zap.Uint32("current_failures", failedCycles),
-				zap.Uint64("target_block_height", targetBlockHeight),
-				zap.Error(err),
-			)
-
-			failedCycles += 1
-			if failedCycles > uint32(fp.cfg.MaxSubmissionRetries) {
-				return nil, fmt.Errorf("reached max failed cycles with err: %w", err)
-			}
-		} else {
-			// the public randomness has been successfully submitted
-			return res, nil
-		}
-		select {
-		case <-time.After(fp.cfg.SubmissionRetryInterval):
 			continue
 		case <-fp.quit:
 			fp.logger.Debug("the finality-provider instance is closing", zap.String("pk", fp.GetBtcPkHex()))
-			return nil, nil
-		}
-	}
-}
-
-// CommitPubRand generates a list of Schnorr rand pairs,
-// commits the public randomness for the managed finality providers,
-// and save the randomness pair to DB
-// Note:
-// - if there is no pubrand committed before, it will start from the targetBlockHeight
-// - if the targetBlockHeight is too large, it will only commit fp.cfg.NumPubRand pairs
-func (fp *FinalityProviderInstance) CommitPubRand(targetBlockHeight uint64) (*types.TxResponse, error) {
-	lastCommittedHeight, err := fp.GetLastCommittedHeight()
-=======
+
+			return nil, ErrFinalityProviderShutDown
+		}
+	}
+}
+
 func (fp *FinalityProviderInstance) checkBlockFinalization(height uint64) (bool, error) {
 	b, err := fp.cc.QueryBlock(height)
->>>>>>> 30d2a1a4
 	if err != nil {
 		return false, err
 	}
 
-<<<<<<< HEAD
-	var startHeight uint64
-	if lastCommittedHeight == uint64(0) {
-		// the finality-provider has never submitted public rand before
-		startHeight = targetBlockHeight
-	} else if lastCommittedHeight < uint64(fp.cfg.MinRandHeightGap)+targetBlockHeight {
-		// (should not use subtraction because they are in the type of uint64)
-		// we are running out of the randomness
-		startHeight = lastCommittedHeight + 1
-	} else {
-		fp.logger.Debug(
-			"the finality-provider has sufficient public randomness, skip committing more",
-			zap.String("pk", fp.GetBtcPkHex()),
-			zap.Uint64("block_height", targetBlockHeight),
-			zap.Uint64("last_committed_height", lastCommittedHeight),
-		)
-		return nil, nil
-	}
-
-	return fp.commitPubRandPairs(startHeight)
-}
-
-// it will commit fp.cfg.NumPubRand pairs of public randomness starting from startHeight
-func (fp *FinalityProviderInstance) commitPubRandPairs(startHeight uint64) (*types.TxResponse, error) {
-=======
 	return b.Finalized, nil
 }
 
 // CommitPubRand commits a list of randomness from given start height
 func (fp *FinalityProviderInstance) CommitPubRand(startHeight uint64) (*types.TxResponse, error) {
->>>>>>> 30d2a1a4
 	// generate a list of Schnorr randomness pairs
 	// NOTE: currently, calling this will create and save a list of randomness
 	// in case of failure, randomness that has been created will be overwritten
@@ -889,10 +554,7 @@
 
 	// Update metrics
 	fp.metrics.RecordFpRandomnessTime(fp.GetBtcPkHex())
-<<<<<<< HEAD
-=======
 	fp.metrics.RecordFpLastCommittedRandomnessHeight(fp.GetBtcPkHex(), startHeight+numPubRand-1)
->>>>>>> 30d2a1a4
 	fp.metrics.AddToFpTotalCommittedRandomness(fp.GetBtcPkHex(), float64(len(pubRandList)))
 	fp.metrics.RecordFpLastCommittedRandomnessHeight(fp.GetBtcPkHex(), startHeight+numPubRand-1)
 
@@ -908,19 +570,13 @@
 // - if targetBlockHeight is too large, it will commit multiple fp.cfg.NumPubRand pairs in a loop until reaching the targetBlockHeight
 func (fp *FinalityProviderInstance) TestCommitPubRand(targetBlockHeight uint64) error {
 	var startHeight, lastCommittedHeight uint64
-<<<<<<< HEAD
 
 	lastCommittedHeight, err := fp.GetLastCommittedHeight()
 	if err != nil {
 		return err
 	}
-	if lastCommittedHeight == uint64(0) {
-		// Note: it can also be the case that the finality-provider has committed 1 pubrand before (but in practice, we
-		// will never set cfg.NumPubRand to 1. so we can safely assume it has never committed before)
-		startHeight = 0
-	} else if lastCommittedHeight < targetBlockHeight {
-		startHeight = lastCommittedHeight + 1
-	} else {
+
+	if lastCommittedHeight >= targetBlockHeight {
 		return fmt.Errorf(
 			"finality provider has already committed pubrand to target block height (pk: %s, target: %d, last committed: %d)",
 			fp.GetBtcPkHex(),
@@ -929,63 +585,6 @@
 		)
 	}
 
-	return fp.TestCommitPubRandWithStartHeight(startHeight, targetBlockHeight)
-}
-
-// TestCommitPubRandWithStartHeight is exposed for devops/testing purpose to allow manual committing public randomness
-// in cases where FP is stuck due to lack of public randomness.
-func (fp *FinalityProviderInstance) TestCommitPubRandWithStartHeight(startHeight uint64, targetBlockHeight uint64) error {
-	if startHeight > targetBlockHeight {
-		return fmt.Errorf("start height should not be greater than target block height")
-	}
-
-	var lastCommittedHeight uint64
-	lastCommittedHeight, err := fp.GetLastCommittedHeight()
-	if err != nil {
-		return err
-	}
-	if lastCommittedHeight >= startHeight {
-		return fmt.Errorf(
-			"finality provider has already committed pubrand at the start height (pk: %s, startHeight: %d, lastCommittedHeight: %d)",
-			fp.GetBtcPkHex(),
-			startHeight,
-=======
-
-	lastCommittedHeight, err := fp.GetLastCommittedHeight()
-	if err != nil {
-		return err
-	}
-
-	if lastCommittedHeight >= targetBlockHeight {
-		return fmt.Errorf(
-			"finality provider has already committed pubrand to target block height (pk: %s, target: %d, last committed: %d)",
-			fp.GetBtcPkHex(),
-			targetBlockHeight,
->>>>>>> 30d2a1a4
-			lastCommittedHeight,
-		)
-	}
-
-<<<<<<< HEAD
-	fp.logger.Info("Start committing pubrand from block height", zap.Uint64("start_height", startHeight))
-
-	// TODO: instead of sending multiple txs, a better way is to bundle all the commit messages into
-	// one like we do for batch finality signatures. see discussion https://bit.ly/3OmbjkN
-	for startHeight <= targetBlockHeight {
-		_, err = fp.commitPubRandPairs(startHeight)
-		if err != nil {
-			return err
-		}
-		lastCommittedHeight = startHeight + uint64(fp.cfg.NumPubRand) - 1
-		startHeight = lastCommittedHeight + 1
-		fp.logger.Info("Committed pubrand to block height", zap.Uint64("height", lastCommittedHeight))
-	}
-
-	// no error. success
-	return nil
-}
-
-=======
 	if lastCommittedHeight == uint64(0) {
 		// Note: it can also be the case that the finality-provider has committed 1 pubrand before (but in practice, we
 		// will never set cfg.NumPubRand to 1. so we can safely assume it has never committed before)
@@ -1034,7 +633,6 @@
 	return nil
 }
 
->>>>>>> 30d2a1a4
 // SubmitFinalitySignature builds and sends a finality signature over the given block to the consumer chain
 func (fp *FinalityProviderInstance) SubmitFinalitySignature(b *types.BlockInfo) (*types.TxResponse, error) {
 	return fp.SubmitBatchFinalitySignatures([]*types.BlockInfo{b})
@@ -1052,13 +650,9 @@
 	}
 
 	// get public randomness list
-<<<<<<< HEAD
-	prList, err := fp.GetPubRandList(blocks[0].Height, uint64(len(blocks)))
-=======
 	numPubRand := len(blocks)
 	// #nosec G115 -- performed the conversion check above
 	prList, err := fp.getPubRandList(blocks[0].Height, uint32(numPubRand))
->>>>>>> 30d2a1a4
 	if err != nil {
 		return nil, fmt.Errorf("failed to get public randomness list: %w", err)
 	}
@@ -1138,11 +732,7 @@
 	}
 
 	// sign block
-<<<<<<< HEAD
-	eotsSig, err := fp.SignFinalitySig(b)
-=======
 	eotsSig, err := eotsSignerFunc(b)
->>>>>>> 30d2a1a4
 	if err != nil {
 		return nil, nil, err
 	}
@@ -1183,17 +773,6 @@
 	return res, privKey, nil
 }
 
-<<<<<<< HEAD
-func parseCosmosEvents(eventsData []byte) ([]provider.RelayerEvent, error) {
-	var events []provider.RelayerEvent
-	if err := json.Unmarshal(eventsData, &events); err != nil {
-		return nil, fmt.Errorf("failed to decode bytes to RelayerEvent: %s", err.Error())
-	}
-	return events, nil
-}
-
-func (fp *FinalityProviderInstance) getPollerStartingHeight() (uint64, error) {
-=======
 // DetermineStartHeight determines start height for block processing by:
 //
 // If AutoChainScanningMode is disabled:
@@ -1217,7 +796,6 @@
 // may result in missed rewards, depending on the consumer chain's reward distribution mechanism.
 func (fp *FinalityProviderInstance) DetermineStartHeight() (uint64, error) {
 	// start from a height from config if AutoChainScanningMode is disabled
->>>>>>> 30d2a1a4
 	if !fp.cfg.PollerConfig.AutoChainScanningMode {
 		fp.logger.Info("using static chain scanning mode",
 			zap.String("pk", fp.GetBtcPkHex()),
@@ -1226,34 +804,10 @@
 		return fp.cfg.PollerConfig.StaticChainScanningStartHeight, nil
 	}
 
-<<<<<<< HEAD
-	// Set initial block to the maximum of
-	//    - last processed height + 1
-	//    - the latest Babylon finalised height + 1
-	// The above is to ensure that:
-	//
-	//	(1) Any finality-provider that is eligible to vote for a block,
-	//	 doesn't miss submitting a vote for it.
-	//	(2) The finality providers do not submit signatures for any already
-	//	 finalised blocks.
-	initialBlockToGet := fp.GetLastProcessedHeight()
-	latestFinalizedBlock, err := fp.latestFinalizedBlockWithRetry()
-=======
 	highestVotedHeight, err := fp.highestVotedHeightWithRetry()
->>>>>>> 30d2a1a4
 	if err != nil {
 		return 0, fmt.Errorf("failed to get the highest voted height: %w", err)
 	}
-<<<<<<< HEAD
-
-	// find max(initialBlockToGet, latestFinalizedBlock.Height)
-	maxHeight := initialBlockToGet
-	if latestFinalizedBlock != nil && latestFinalizedBlock.Height > initialBlockToGet {
-		maxHeight = latestFinalizedBlock.Height
-	}
-
-	return maxHeight + 1, nil
-=======
 
 	lastFinalizedHeight, err := fp.latestFinalizedHeightWithRetry()
 	if err != nil {
@@ -1285,7 +839,6 @@
 		zap.Uint64("highest_voted_height", highestVotedHeight))
 
 	return startHeight, nil
->>>>>>> 30d2a1a4
 }
 
 func (fp *FinalityProviderInstance) GetLastCommittedHeight() (uint64, error) {
@@ -1331,17 +884,6 @@
 	return response, nil
 }
 
-<<<<<<< HEAD
-// nil will be returned if the finalized block does not exist
-func (fp *FinalityProviderInstance) latestFinalizedBlockWithRetry() (*types.BlockInfo, error) {
-	var response *types.BlockInfo
-	if err := retry.Do(func() error {
-		latestFinalizedBlock, err := fp.consumerCon.QueryLatestFinalizedBlock()
-		if err != nil {
-			return err
-		}
-		response = latestFinalizedBlock
-=======
 func (fp *FinalityProviderInstance) latestFinalizedHeightWithRetry() (uint64, error) {
 	var height uint64
 	if err := retry.Do(func() error {
@@ -1379,7 +921,6 @@
 		}
 		height = h
 
->>>>>>> 30d2a1a4
 		return nil
 	}, RtyAtt, RtyDel, RtyErr, retry.OnRetry(func(n uint, err error) {
 		fp.logger.Debug(
