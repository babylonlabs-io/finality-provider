--- conflicted
+++ resolved
@@ -13,58 +13,6 @@
 )
 
 type EOTSServerHandler struct {
-<<<<<<< HEAD
-	t           *testing.T
-	interceptor *signal.Interceptor
-	eotsServers []*service.Server
-}
-
-func NewEOTSServerHandlerMultiFP(
-	t *testing.T, logger *zap.Logger, configs []*config.Config, eotsHomeDirs []string, shutdownInterceptor *signal.Interceptor,
-) *EOTSServerHandler {
-	eotsServers := make([]*service.Server, 0, len(configs))
-	for i, cfg := range configs {
-		dbBackend, err := cfg.DatabaseConfig.GetDbBackend()
-		require.NoError(t, err)
-
-		eotsManager, err := eotsmanager.NewLocalEOTSManager(eotsHomeDirs[i], cfg.KeyringBackend, dbBackend, logger)
-		require.NoError(t, err)
-
-		eotsServer := service.NewEOTSManagerServer(cfg, logger, eotsManager, dbBackend, *shutdownInterceptor)
-		eotsServers = append(eotsServers, eotsServer)
-	}
-
-	return &EOTSServerHandler{
-		t:           t,
-		eotsServers: eotsServers,
-		interceptor: shutdownInterceptor,
-	}
-}
-
-func NewEOTSServerHandler(t *testing.T, logger *zap.Logger, cfg *config.Config, eotsHomeDir string) *EOTSServerHandler {
-	// create shutdown interceptor
-	shutdownInterceptor, err := signal.Intercept()
-	require.NoError(t, err)
-	// this need refactor of NewEOTSServerHandler
-	return NewEOTSServerHandlerMultiFP(t, logger, []*config.Config{cfg}, []string{eotsHomeDir}, &shutdownInterceptor)
-}
-
-func (eh *EOTSServerHandler) Start() {
-	go eh.startServer()
-}
-
-func (eh *EOTSServerHandler) startServer() {
-	for _, eotsServer := range eh.eotsServers {
-		go func(eotsServer *service.Server) {
-			err := eotsServer.RunUntilShutdown()
-			require.NoError(eh.t, err)
-		}(eotsServer)
-	}
-}
-
-func (eh *EOTSServerHandler) Stop() {
-	eh.interceptor.RequestShutdown()
-=======
 	t          *testing.T
 	eotsServer *service.Server
 	cfg        *config.Config
@@ -96,5 +44,4 @@
 func (eh *EOTSServerHandler) startServer(ctx context.Context) {
 	err := eh.eotsServer.RunUntilShutdown(ctx)
 	require.NoError(eh.t, err)
->>>>>>> 30d2a1a4
 }