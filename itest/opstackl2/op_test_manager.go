//go:build e2e_op
// +build e2e_op

package e2etest_op

import (
	"encoding/json"
	"fmt"
	"os"
	"path/filepath"
	"testing"
	"time"

<<<<<<< HEAD
	sdkmath "cosmossdk.io/math"
	wasmtypes "github.com/CosmWasm/wasmd/x/wasm/types"
	bbncfg "github.com/babylonlabs-io/babylon/client/config"
	bbntypes "github.com/babylonlabs-io/babylon/types"
	"github.com/babylonlabs-io/finality-provider/clientcontroller/api"
	bbncc "github.com/babylonlabs-io/finality-provider/clientcontroller/babylon"
	opcc "github.com/babylonlabs-io/finality-provider/clientcontroller/opstackl2"
	cwclient "github.com/babylonlabs-io/finality-provider/cosmwasmclient/client"
	"github.com/babylonlabs-io/finality-provider/eotsmanager/client"
	eotsclient "github.com/babylonlabs-io/finality-provider/eotsmanager/client"
=======
	wasmtypes "github.com/CosmWasm/wasmd/x/wasm/types"
	bbncfg "github.com/babylonlabs-io/babylon/client/config"
	bbntypes "github.com/babylonlabs-io/babylon/types"
	bbncc "github.com/babylonlabs-io/finality-provider/clientcontroller/babylon"
	opcc "github.com/babylonlabs-io/finality-provider/clientcontroller/opstackl2"
	cwclient "github.com/babylonlabs-io/finality-provider/cosmwasmclient/client"
>>>>>>> 01402acb
	eotsconfig "github.com/babylonlabs-io/finality-provider/eotsmanager/config"
	fpcfg "github.com/babylonlabs-io/finality-provider/finality-provider/config"
	"github.com/babylonlabs-io/finality-provider/finality-provider/service"
	e2eutils "github.com/babylonlabs-io/finality-provider/itest"
	base_test_manager "github.com/babylonlabs-io/finality-provider/itest/test-manager"
	"github.com/babylonlabs-io/finality-provider/metrics"
	"github.com/babylonlabs-io/finality-provider/testutil/log"
	"github.com/babylonlabs-io/finality-provider/types"
	"github.com/btcsuite/btcd/btcec/v2"
	sdkquerytypes "github.com/cosmos/cosmos-sdk/types/query"
	"github.com/decred/dcrd/dcrec/secp256k1/v4"
	"github.com/lightningnetwork/lnd/signal"
	"github.com/stretchr/testify/require"
	"go.uber.org/zap"
	"go.uber.org/zap/zapcore"
)

const (
	opFinalityGadgetContractPath = "../bytecode/op_finality_gadget_16f6154.wasm"
	opConsumerChainId            = "op-stack-l2-706114"
	bbnAddrTopUpAmount           = 100000000
)

type BaseTestManager = base_test_manager.BaseTestManager

type OpL2ConsumerTestManager struct {
	BaseTestManager
	BaseDir              string
	BabylonHandler       *e2eutils.BabylonNodeHandler
	OpConsumerController *opcc.OPStackL2ConsumerController
	EOTSServerHandler    *e2eutils.EOTSServerHandler
	BabylonFpApp         *service.FinalityProviderApp
	ConsumerFpApp        *service.FinalityProviderApp
<<<<<<< HEAD
	ConsumerEOTSClient   *client.EOTSManagerGRpcClient
=======
>>>>>>> 01402acb
}

// Config is the config of the OP finality gadget cw contract
// It will be removed by the final PR
type Config struct {
	ConsumerId string `json:"consumer_id"`
}

// - start Babylon node and wait for it starts
func StartOpL2ConsumerManager(t *testing.T) *OpL2ConsumerTestManager {
	// Setup base dir and logger
	testDir, err := e2eutils.BaseDir("op-fp-e2e-test")
	require.NoError(t, err)

	// setup logger
	config := zap.NewDevelopmentConfig()
	config.Level = zap.NewAtomicLevelAt(zapcore.Level(zap.DebugLevel))
	logger, err := config.Build()
	require.NoError(t, err)

	// start Babylon node
	babylonHandler, covenantPrivKeys := startBabylonNode(t)

	// wait for Babylon node starts b/c we will fund the FP address with babylon node
	babylonController, stakingParams := waitForBabylonNodeStart(t, testDir, logger, babylonHandler)

	// register consumer chain to Babylon
	_, err = babylonController.RegisterConsumerChain(
		opConsumerChainId,
		"OP consumer chain",
		"Some description about the chain",
	)
	require.NoError(t, err)
	t.Logf(log.Prefix("Register consumer %s to Babylon"), opConsumerChainId)

	// create cosmwasm client
	consumerFpCfg, opConsumerCfg := createConsumerFpConfig(t, testDir, babylonHandler)
	cwConfig := opConsumerCfg.ToCosmwasmConfig()
	cwClient, err := opcc.NewCwClient(&cwConfig, logger)
	require.NoError(t, err)

	// deploy finality gadget cw contract
	opFinalityGadgetAddress := deployCwContract(t, cwClient)
	t.Logf(log.Prefix("op-finality-gadget contract address: %s"), opFinalityGadgetAddress)

	// update opConsumerCfg with opFinalityGadgetAddress
	opConsumerCfg.OPFinalityGadgetAddress = opFinalityGadgetAddress

	// update consumer FP config with opConsumerCfg
	consumerFpCfg.OPStackL2Config = opConsumerCfg

	// create Babylon FP config
	babylonFpCfg := createBabylonFpConfig(t, testDir, babylonHandler)

	// create shutdown interceptor
	shutdownInterceptor, err := signal.Intercept()
	require.NoError(t, err)

	// create EOTS handler and EOTS gRPC clients for Babylon and consumer
<<<<<<< HEAD
	eotsHandler, EOTSClients := startEotsManagers(t, logger, testDir, babylonFpCfg, consumerFpCfg, &shutdownInterceptor)
=======
	eotsHandler, EOTSClients := base_test_manager.StartEotsManagers(t, logger, testDir, babylonFpCfg, consumerFpCfg, &shutdownInterceptor)
>>>>>>> 01402acb

	// create Babylon consumer controller
	babylonConsumerController, err := bbncc.NewBabylonConsumerController(babylonFpCfg.BabylonConfig, &babylonFpCfg.BTCNetParams, logger)
	require.NoError(t, err)

	// create and start Babylon FP app
<<<<<<< HEAD
	babylonFpApp := createAndStartFpApp(t, logger, babylonFpCfg, babylonConsumerController, EOTSClients[0])
=======
	babylonFpApp := base_test_manager.CreateAndStartFpApp(t, logger, babylonFpCfg, babylonConsumerController, EOTSClients[0])
>>>>>>> 01402acb
	t.Log(log.Prefix("Started Babylon FP App"))

	// create op consumer controller
	opConsumerController, err := opcc.NewOPStackL2ConsumerController(opConsumerCfg, logger)
	require.NoError(t, err)

	// create and start consumer FP app
<<<<<<< HEAD
	consumerFpApp := createAndStartFpApp(t, logger, consumerFpCfg, opConsumerController, EOTSClients[1])
=======
	consumerFpApp := base_test_manager.CreateAndStartFpApp(t, logger, consumerFpCfg, opConsumerController, EOTSClients[1])
>>>>>>> 01402acb
	t.Log(log.Prefix("Started Consumer FP App"))

	ctm := &OpL2ConsumerTestManager{
		BaseTestManager: BaseTestManager{
			BBNClient:        babylonController,
			CovenantPrivKeys: covenantPrivKeys,
			StakingParams:    stakingParams,
		},
		BaseDir:              testDir,
		BabylonHandler:       babylonHandler,
		OpConsumerController: opConsumerController,
		EOTSServerHandler:    eotsHandler,
		BabylonFpApp:         babylonFpApp,
		ConsumerFpApp:        consumerFpApp,
<<<<<<< HEAD
		ConsumerEOTSClient:   EOTSClients[1],
=======
>>>>>>> 01402acb
	}

	return ctm
}

func startBabylonNode(t *testing.T) (*e2eutils.BabylonNodeHandler, []*secp256k1.PrivateKey) {
	// generate covenant committee
	covenantQuorum := 2
	numCovenants := 3
	covenantPrivKeys, covenantPubKeys := e2eutils.GenerateCovenantCommittee(numCovenants, t)

	bh := e2eutils.NewBabylonNodeHandler(t, covenantQuorum, covenantPubKeys)
	err := bh.Start()
	require.NoError(t, err)
	return bh, covenantPrivKeys
}

func waitForBabylonNodeStart(
	t *testing.T,
	testDir string,
	logger *zap.Logger,
	babylonHandler *e2eutils.BabylonNodeHandler,
) (*bbncc.BabylonController, *types.StakingParams) {
	// create Babylon FP config
	babylonFpCfg := createBabylonFpConfig(t, testDir, babylonHandler)

	// create Babylon controller
	babylonController, err := bbncc.NewBabylonController(babylonFpCfg.BabylonConfig, &babylonFpCfg.BTCNetParams, logger)
	require.NoError(t, err)

	var stakingParams *types.StakingParams
	// wait for Babylon node starts
	require.Eventually(t, func() bool {
		params, err := babylonController.QueryStakingParams()
		if err != nil {
			return false
		}
		stakingParams = params
		return true
	}, e2eutils.EventuallyWaitTimeOut, e2eutils.EventuallyPollTime)

	t.Logf("Babylon node is started, chain_id: %s", babylonController.GetBBNClient().GetConfig().ChainID)
	return babylonController, stakingParams
}

func createBabylonFpConfig(
	t *testing.T,
	testDir string,
	bh *e2eutils.BabylonNodeHandler,
) *fpcfg.Config {
	fpHomeDir := filepath.Join(testDir, "babylon-fp-home")
	t.Logf(log.Prefix("Babylon FP home dir: %s"), fpHomeDir)
	cfg := e2eutils.DefaultFpConfigWithPorts(
		bh.GetNodeDataDir(),
		fpHomeDir,
		fpcfg.DefaultRPCPort,
		metrics.DefaultFpConfig().Port,
		eotsconfig.DefaultRPCPort,
	)
	return cfg
}

func createConsumerFpConfig(
	t *testing.T,
	testDir string,
	bh *e2eutils.BabylonNodeHandler,
) (*fpcfg.Config, *fpcfg.OPStackL2Config) {
	fpHomeDir := filepath.Join(testDir, "consumer-fp-home")
	t.Logf(log.Prefix("Consumer FP home dir: %s"), fpHomeDir)

	cfg := e2eutils.DefaultFpConfigWithPorts(
		fpHomeDir,
		fpHomeDir,
		fpcfg.DefaultRPCPort+1,
		metrics.DefaultFpConfig().Port+1,
		eotsconfig.DefaultRPCPort+1,
	)

	// create consumer FP key/address
	fpBbnKeyInfo, err := service.CreateChainKey(
		cfg.BabylonConfig.KeyDirectory,
		cfg.BabylonConfig.ChainID,
		cfg.BabylonConfig.Key,
		cfg.BabylonConfig.KeyringBackend,
		e2eutils.Passphrase,
		e2eutils.HdPath,
		"",
	)
	require.NoError(t, err)

	// fund the consumer FP address
	t.Logf(log.Prefix("Funding %dubbn to %s"), bbnAddrTopUpAmount, fpBbnKeyInfo.AccAddress.String())
	err = bh.BabylonNode.TxBankSend(
		fpBbnKeyInfo.AccAddress.String(),
		fmt.Sprintf("%dubbn", bbnAddrTopUpAmount),
	)
	require.NoError(t, err)

	// check consumer FP address balance
	require.Eventually(t, func() bool {
		balance, err := bh.BabylonNode.CheckAddrBalance(fpBbnKeyInfo.AccAddress.String())
		if err != nil {
			t.Logf("Error checking balance: %v", err)
			return false
		}
		return balance == bbnAddrTopUpAmount
	}, 30*time.Second, 2*time.Second, fmt.Sprintf("failed to top up %s", fpBbnKeyInfo.AccAddress.String()))
	t.Logf(log.Prefix("Sent %dubbn to %s"), bbnAddrTopUpAmount, fpBbnKeyInfo.AccAddress.String())

	// set consumer FP config
	dc := bbncfg.DefaultBabylonConfig()
	opConsumerCfg := &fpcfg.OPStackL2Config{
		// it will be updated later
		OPFinalityGadgetAddress: "",
		// it must be a dialable RPC address checked by NewOPStackL2ConsumerController
		OPStackL2RPCAddress: "https://optimism-sepolia.drpc.org",
		// the value does not matter for the test
		BabylonFinalityGadgetRpc: "127.0.0.1:50051",
		Key:                      cfg.BabylonConfig.Key,
		ChainID:                  dc.ChainID,
		RPCAddr:                  dc.RPCAddr,
		GRPCAddr:                 dc.GRPCAddr,
		AccountPrefix:            dc.AccountPrefix,
		KeyringBackend:           dc.KeyringBackend,
		KeyDirectory:             cfg.BabylonConfig.KeyDirectory,
		GasAdjustment:            1.5,
		GasPrices:                "0.002ubbn",
		Debug:                    dc.Debug,
		Timeout:                  dc.Timeout,
		BlockTimeout:             1 * time.Minute,
		OutputFormat:             dc.OutputFormat,
		SignModeStr:              dc.SignModeStr,
	}
	cfg.OPStackL2Config = opConsumerCfg
	return cfg, opConsumerCfg
}

func deployCwContract(t *testing.T, cwClient *cwclient.Client) string {
	// store op-finality-gadget contract
	err := cwClient.StoreWasmCode(opFinalityGadgetContractPath)
	require.NoError(t, err)

	var codeId uint64
	require.Eventually(t, func() bool {
		codeId, _ = cwClient.GetLatestCodeId()
		return codeId > 0
	}, e2eutils.EventuallyWaitTimeOut, e2eutils.EventuallyPollTime)
	require.Equal(t, uint64(1), codeId, "first deployed contract code_id should be 1")

	// instantiate op contract with FG disabled
	opFinalityGadgetInitMsg := map[string]interface{}{
		"admin":       cwClient.MustGetAddr(),
		"consumer_id": opConsumerChainId,
		"is_enabled":  false,
	}
	opFinalityGadgetInitMsgBytes, err := json.Marshal(opFinalityGadgetInitMsg)
	require.NoError(t, err)
	err = cwClient.InstantiateContract(codeId, opFinalityGadgetInitMsgBytes)
	require.NoError(t, err)

	var listContractsResponse *wasmtypes.QueryContractsByCodeResponse
	require.Eventually(t, func() bool {
		listContractsResponse, err = cwClient.ListContractsByCode(
			codeId,
			&sdkquerytypes.PageRequest{},
		)
		return err == nil
	}, e2eutils.EventuallyWaitTimeOut, e2eutils.EventuallyPollTime)
	require.Len(t, listContractsResponse.Contracts, 1)
	return listContractsResponse.Contracts[0]
}

<<<<<<< HEAD
func startEotsManagers(
	t *testing.T,
	logger *zap.Logger,
	testDir string,
	babylonFpCfg *fpcfg.Config,
	consumerFpCfg *fpcfg.Config,
	shutdownInterceptor *signal.Interceptor,
) (*e2eutils.EOTSServerHandler, []*eotsclient.EOTSManagerGRpcClient) {
	fpCfgs := []*fpcfg.Config{babylonFpCfg, consumerFpCfg}
	eotsClients := make([]*eotsclient.EOTSManagerGRpcClient, len(fpCfgs))
	eotsHomeDirs := []string{filepath.Join(testDir, "babylon-eots-home"), filepath.Join(testDir, "consumer-eots-home")}
	eotsConfigs := make([]*eotsconfig.Config, len(fpCfgs))
	for i := 0; i < len(fpCfgs); i++ {
		eotsCfg := eotsconfig.DefaultConfigWithHomePathAndPorts(
			eotsHomeDirs[i],
			eotsconfig.DefaultRPCPort+i,
			metrics.DefaultEotsConfig().Port+i,
		)
		eotsConfigs[i] = eotsCfg
	}

	eh := e2eutils.NewEOTSServerHandlerMultiFP(t, logger, eotsConfigs, eotsHomeDirs, shutdownInterceptor)
	eh.Start()

	// create EOTS clients
	for i := 0; i < len(fpCfgs); i++ {
		// wait for EOTS servers to start
		// see https://github.com/babylonchain/finality-provider/pull/517
		var eotsCli *eotsclient.EOTSManagerGRpcClient
		var err error
		require.Eventually(t, func() bool {
			eotsCli, err = eotsclient.NewEOTSManagerGRpcClient(fpCfgs[i].EOTSManagerAddress)
			if err != nil {
				t.Logf("Error creating EOTS client: %v", err)
				return false
			}
			eotsClients[i] = eotsCli
			return true
		}, 5*time.Second, time.Second, "Failed to create EOTS client")
	}
	return eh, eotsClients
}

func createAndStartFpApp(
	t *testing.T,
	logger *zap.Logger,
	cfg *fpcfg.Config,
	cc api.ConsumerController,
	eotsCli *client.EOTSManagerGRpcClient,
) *service.FinalityProviderApp {
	bc, err := bbncc.NewBabylonController(cfg.BabylonConfig, &cfg.BTCNetParams, logger)
	require.NoError(t, err)

	fpdb, err := cfg.DatabaseConfig.GetDbBackend()
	require.NoError(t, err)

	fpApp, err := service.NewFinalityProviderApp(cfg, bc, cc, eotsCli, fpdb, logger)
	require.NoError(t, err)

	err = fpApp.StartWithoutSyncFpStatus()
	require.NoError(t, err)

	return fpApp
}

func createAndRegisterFinalityProvider(t *testing.T, fpApp *service.FinalityProviderApp, chainId string) *bbntypes.BIP340PubKey {
	fpCfg := fpApp.GetConfig()
	keyName := fpCfg.BabylonConfig.Key
	moniker := fmt.Sprintf("%s-%s", chainId, e2eutils.MonikerPrefix)
	commission := sdkmath.LegacyZeroDec()
	desc := e2eutils.NewDescription(moniker)

	res, err := fpApp.CreateFinalityProvider(
		keyName,
		chainId,
		e2eutils.Passphrase,
		e2eutils.HdPath,
		nil,
		desc,
		&commission,
	)
	require.NoError(t, err)

	fpPk, err := bbntypes.NewBIP340PubKeyFromHex(res.FpInfo.BtcPkHex)
	require.NoError(t, err)

	_, err = fpApp.RegisterFinalityProvider(fpPk.MarshalHex())
	require.NoError(t, err)
	return fpPk
}

func (ctm *OpL2ConsumerTestManager) setupBabylonAndConsumerFp(t *testing.T) []*bbntypes.BIP340PubKey {
	// create and register Babylon FP
	babylonFpPk := createAndRegisterFinalityProvider(t, ctm.BabylonFpApp, e2eutils.ChainID)
=======
func (ctm *OpL2ConsumerTestManager) setupBabylonAndConsumerFp(t *testing.T) []*bbntypes.BIP340PubKey {
	// create and register Babylon FP
	babylonFpPk := base_test_manager.CreateAndRegisterFinalityProvider(t, ctm.BabylonFpApp, e2eutils.ChainID)
>>>>>>> 01402acb
	t.Logf(log.Prefix("Registered Finality Provider %s for %s"), babylonFpPk.MarshalHex(), e2eutils.ChainID)

	// wait for Babylon FP registration
	require.Eventually(t, func() bool {
		_, err := ctm.BBNClient.QueryFinalityProviders()
		return err == nil
	}, e2eutils.EventuallyWaitTimeOut, e2eutils.EventuallyPollTime, "Failed to wait for Babylon FP registration")

	// create and register consumer FP
<<<<<<< HEAD
	consumerFpPk := createAndRegisterFinalityProvider(t, ctm.ConsumerFpApp, opConsumerChainId)
=======
	consumerFpPk := base_test_manager.CreateAndRegisterFinalityProvider(t, ctm.ConsumerFpApp, opConsumerChainId)
>>>>>>> 01402acb
	t.Logf(log.Prefix("Registered Finality Provider %s for %s"), consumerFpPk.MarshalHex(), opConsumerChainId)

	// wait for consumer FP registration
	require.Eventually(t, func() bool {
		_, err := ctm.BBNClient.QueryConsumerFinalityProviders(opConsumerChainId)
		return err == nil
	}, e2eutils.EventuallyWaitTimeOut, e2eutils.EventuallyPollTime, "Failed to wait for consumer FP registration")

	return []*bbntypes.BIP340PubKey{babylonFpPk, consumerFpPk}
}

<<<<<<< HEAD
func (ctm *OpL2ConsumerTestManager) getConsumerFpInstance(
	t *testing.T,
	consumerFpPk *bbntypes.BIP340PubKey,
) *service.FinalityProviderInstance {
	fpCfg := ctm.ConsumerFpApp.GetConfig()
	fpStore := ctm.ConsumerFpApp.GetFinalityProviderStore()
	pubRandStore := ctm.ConsumerFpApp.GetPubRandProofStore()
	bc := ctm.BabylonFpApp.GetBabylonController()
	logger := ctm.ConsumerFpApp.Logger()
	fpInstance, err := service.TestNewUnregisteredFinalityProviderInstance(
		consumerFpPk, fpCfg, fpStore, pubRandStore, bc, ctm.OpConsumerController, ctm.ConsumerEOTSClient,
		metrics.NewFpMetrics(), "", make(chan<- *service.CriticalError), logger)
	require.NoError(t, err)
	return fpInstance
}

=======
>>>>>>> 01402acb
func (ctm *OpL2ConsumerTestManager) delegateBTCAndWaitForActivation(t *testing.T, babylonFpPk *bbntypes.BIP340PubKey, consumerFpPk *bbntypes.BIP340PubKey) {
	// send a BTC delegation
	ctm.InsertBTCDelegation(t, []*btcec.PublicKey{babylonFpPk.MustToBTCPK(), consumerFpPk.MustToBTCPK()},
		e2eutils.StakingTime, e2eutils.StakingAmount)

	// check the BTC delegation is pending
	delsResp := ctm.WaitForNPendingDels(t, 1)
	del, err := e2eutils.ParseRespBTCDelToBTCDel(delsResp[0])
	require.NoError(t, err)

	// send covenant sigs
	ctm.InsertCovenantSigForDelegation(t, del)

	// check the BTC delegation is active
	ctm.WaitForNActiveDels(t, 1)
}

func (ctm *OpL2ConsumerTestManager) Stop(t *testing.T) {
	t.Log("Stopping test manager")
	var err error
	err = ctm.BabylonHandler.Stop()
	require.NoError(t, err)

	err = os.RemoveAll(ctm.BaseDir)
	require.NoError(t, err)
}<|MERGE_RESOLUTION|>--- conflicted
+++ resolved
@@ -11,25 +11,13 @@
 	"testing"
 	"time"
 
-<<<<<<< HEAD
-	sdkmath "cosmossdk.io/math"
-	wasmtypes "github.com/CosmWasm/wasmd/x/wasm/types"
-	bbncfg "github.com/babylonlabs-io/babylon/client/config"
-	bbntypes "github.com/babylonlabs-io/babylon/types"
-	"github.com/babylonlabs-io/finality-provider/clientcontroller/api"
-	bbncc "github.com/babylonlabs-io/finality-provider/clientcontroller/babylon"
-	opcc "github.com/babylonlabs-io/finality-provider/clientcontroller/opstackl2"
-	cwclient "github.com/babylonlabs-io/finality-provider/cosmwasmclient/client"
-	"github.com/babylonlabs-io/finality-provider/eotsmanager/client"
-	eotsclient "github.com/babylonlabs-io/finality-provider/eotsmanager/client"
-=======
 	wasmtypes "github.com/CosmWasm/wasmd/x/wasm/types"
 	bbncfg "github.com/babylonlabs-io/babylon/client/config"
 	bbntypes "github.com/babylonlabs-io/babylon/types"
 	bbncc "github.com/babylonlabs-io/finality-provider/clientcontroller/babylon"
 	opcc "github.com/babylonlabs-io/finality-provider/clientcontroller/opstackl2"
 	cwclient "github.com/babylonlabs-io/finality-provider/cosmwasmclient/client"
->>>>>>> 01402acb
+	"github.com/babylonlabs-io/finality-provider/eotsmanager/client"
 	eotsconfig "github.com/babylonlabs-io/finality-provider/eotsmanager/config"
 	fpcfg "github.com/babylonlabs-io/finality-provider/finality-provider/config"
 	"github.com/babylonlabs-io/finality-provider/finality-provider/service"
@@ -63,10 +51,7 @@
 	EOTSServerHandler    *e2eutils.EOTSServerHandler
 	BabylonFpApp         *service.FinalityProviderApp
 	ConsumerFpApp        *service.FinalityProviderApp
-<<<<<<< HEAD
 	ConsumerEOTSClient   *client.EOTSManagerGRpcClient
-=======
->>>>>>> 01402acb
 }
 
 // Config is the config of the OP finality gadget cw contract
@@ -126,22 +111,14 @@
 	require.NoError(t, err)
 
 	// create EOTS handler and EOTS gRPC clients for Babylon and consumer
-<<<<<<< HEAD
-	eotsHandler, EOTSClients := startEotsManagers(t, logger, testDir, babylonFpCfg, consumerFpCfg, &shutdownInterceptor)
-=======
 	eotsHandler, EOTSClients := base_test_manager.StartEotsManagers(t, logger, testDir, babylonFpCfg, consumerFpCfg, &shutdownInterceptor)
->>>>>>> 01402acb
 
 	// create Babylon consumer controller
 	babylonConsumerController, err := bbncc.NewBabylonConsumerController(babylonFpCfg.BabylonConfig, &babylonFpCfg.BTCNetParams, logger)
 	require.NoError(t, err)
 
 	// create and start Babylon FP app
-<<<<<<< HEAD
-	babylonFpApp := createAndStartFpApp(t, logger, babylonFpCfg, babylonConsumerController, EOTSClients[0])
-=======
 	babylonFpApp := base_test_manager.CreateAndStartFpApp(t, logger, babylonFpCfg, babylonConsumerController, EOTSClients[0])
->>>>>>> 01402acb
 	t.Log(log.Prefix("Started Babylon FP App"))
 
 	// create op consumer controller
@@ -149,11 +126,7 @@
 	require.NoError(t, err)
 
 	// create and start consumer FP app
-<<<<<<< HEAD
-	consumerFpApp := createAndStartFpApp(t, logger, consumerFpCfg, opConsumerController, EOTSClients[1])
-=======
 	consumerFpApp := base_test_manager.CreateAndStartFpApp(t, logger, consumerFpCfg, opConsumerController, EOTSClients[1])
->>>>>>> 01402acb
 	t.Log(log.Prefix("Started Consumer FP App"))
 
 	ctm := &OpL2ConsumerTestManager{
@@ -168,10 +141,7 @@
 		EOTSServerHandler:    eotsHandler,
 		BabylonFpApp:         babylonFpApp,
 		ConsumerFpApp:        consumerFpApp,
-<<<<<<< HEAD
 		ConsumerEOTSClient:   EOTSClients[1],
-=======
->>>>>>> 01402acb
 	}
 
 	return ctm
@@ -344,106 +314,9 @@
 	return listContractsResponse.Contracts[0]
 }
 
-<<<<<<< HEAD
-func startEotsManagers(
-	t *testing.T,
-	logger *zap.Logger,
-	testDir string,
-	babylonFpCfg *fpcfg.Config,
-	consumerFpCfg *fpcfg.Config,
-	shutdownInterceptor *signal.Interceptor,
-) (*e2eutils.EOTSServerHandler, []*eotsclient.EOTSManagerGRpcClient) {
-	fpCfgs := []*fpcfg.Config{babylonFpCfg, consumerFpCfg}
-	eotsClients := make([]*eotsclient.EOTSManagerGRpcClient, len(fpCfgs))
-	eotsHomeDirs := []string{filepath.Join(testDir, "babylon-eots-home"), filepath.Join(testDir, "consumer-eots-home")}
-	eotsConfigs := make([]*eotsconfig.Config, len(fpCfgs))
-	for i := 0; i < len(fpCfgs); i++ {
-		eotsCfg := eotsconfig.DefaultConfigWithHomePathAndPorts(
-			eotsHomeDirs[i],
-			eotsconfig.DefaultRPCPort+i,
-			metrics.DefaultEotsConfig().Port+i,
-		)
-		eotsConfigs[i] = eotsCfg
-	}
-
-	eh := e2eutils.NewEOTSServerHandlerMultiFP(t, logger, eotsConfigs, eotsHomeDirs, shutdownInterceptor)
-	eh.Start()
-
-	// create EOTS clients
-	for i := 0; i < len(fpCfgs); i++ {
-		// wait for EOTS servers to start
-		// see https://github.com/babylonchain/finality-provider/pull/517
-		var eotsCli *eotsclient.EOTSManagerGRpcClient
-		var err error
-		require.Eventually(t, func() bool {
-			eotsCli, err = eotsclient.NewEOTSManagerGRpcClient(fpCfgs[i].EOTSManagerAddress)
-			if err != nil {
-				t.Logf("Error creating EOTS client: %v", err)
-				return false
-			}
-			eotsClients[i] = eotsCli
-			return true
-		}, 5*time.Second, time.Second, "Failed to create EOTS client")
-	}
-	return eh, eotsClients
-}
-
-func createAndStartFpApp(
-	t *testing.T,
-	logger *zap.Logger,
-	cfg *fpcfg.Config,
-	cc api.ConsumerController,
-	eotsCli *client.EOTSManagerGRpcClient,
-) *service.FinalityProviderApp {
-	bc, err := bbncc.NewBabylonController(cfg.BabylonConfig, &cfg.BTCNetParams, logger)
-	require.NoError(t, err)
-
-	fpdb, err := cfg.DatabaseConfig.GetDbBackend()
-	require.NoError(t, err)
-
-	fpApp, err := service.NewFinalityProviderApp(cfg, bc, cc, eotsCli, fpdb, logger)
-	require.NoError(t, err)
-
-	err = fpApp.StartWithoutSyncFpStatus()
-	require.NoError(t, err)
-
-	return fpApp
-}
-
-func createAndRegisterFinalityProvider(t *testing.T, fpApp *service.FinalityProviderApp, chainId string) *bbntypes.BIP340PubKey {
-	fpCfg := fpApp.GetConfig()
-	keyName := fpCfg.BabylonConfig.Key
-	moniker := fmt.Sprintf("%s-%s", chainId, e2eutils.MonikerPrefix)
-	commission := sdkmath.LegacyZeroDec()
-	desc := e2eutils.NewDescription(moniker)
-
-	res, err := fpApp.CreateFinalityProvider(
-		keyName,
-		chainId,
-		e2eutils.Passphrase,
-		e2eutils.HdPath,
-		nil,
-		desc,
-		&commission,
-	)
-	require.NoError(t, err)
-
-	fpPk, err := bbntypes.NewBIP340PubKeyFromHex(res.FpInfo.BtcPkHex)
-	require.NoError(t, err)
-
-	_, err = fpApp.RegisterFinalityProvider(fpPk.MarshalHex())
-	require.NoError(t, err)
-	return fpPk
-}
-
-func (ctm *OpL2ConsumerTestManager) setupBabylonAndConsumerFp(t *testing.T) []*bbntypes.BIP340PubKey {
-	// create and register Babylon FP
-	babylonFpPk := createAndRegisterFinalityProvider(t, ctm.BabylonFpApp, e2eutils.ChainID)
-=======
 func (ctm *OpL2ConsumerTestManager) setupBabylonAndConsumerFp(t *testing.T) []*bbntypes.BIP340PubKey {
 	// create and register Babylon FP
 	babylonFpPk := base_test_manager.CreateAndRegisterFinalityProvider(t, ctm.BabylonFpApp, e2eutils.ChainID)
->>>>>>> 01402acb
 	t.Logf(log.Prefix("Registered Finality Provider %s for %s"), babylonFpPk.MarshalHex(), e2eutils.ChainID)
 
 	// wait for Babylon FP registration
@@ -453,11 +326,7 @@
 	}, e2eutils.EventuallyWaitTimeOut, e2eutils.EventuallyPollTime, "Failed to wait for Babylon FP registration")
 
 	// create and register consumer FP
-<<<<<<< HEAD
-	consumerFpPk := createAndRegisterFinalityProvider(t, ctm.ConsumerFpApp, opConsumerChainId)
-=======
 	consumerFpPk := base_test_manager.CreateAndRegisterFinalityProvider(t, ctm.ConsumerFpApp, opConsumerChainId)
->>>>>>> 01402acb
 	t.Logf(log.Prefix("Registered Finality Provider %s for %s"), consumerFpPk.MarshalHex(), opConsumerChainId)
 
 	// wait for consumer FP registration
@@ -469,7 +338,6 @@
 	return []*bbntypes.BIP340PubKey{babylonFpPk, consumerFpPk}
 }
 
-<<<<<<< HEAD
 func (ctm *OpL2ConsumerTestManager) getConsumerFpInstance(
 	t *testing.T,
 	consumerFpPk *bbntypes.BIP340PubKey,
@@ -486,8 +354,6 @@
 	return fpInstance
 }
 
-=======
->>>>>>> 01402acb
 func (ctm *OpL2ConsumerTestManager) delegateBTCAndWaitForActivation(t *testing.T, babylonFpPk *bbntypes.BIP340PubKey, consumerFpPk *bbntypes.BIP340PubKey) {
 	// send a BTC delegation
 	ctm.InsertBTCDelegation(t, []*btcec.PublicKey{babylonFpPk.MustToBTCPK(), consumerFpPk.MustToBTCPK()},
@@ -508,9 +374,13 @@
 func (ctm *OpL2ConsumerTestManager) Stop(t *testing.T) {
 	t.Log("Stopping test manager")
 	var err error
+	err = ctm.BabylonFpApp.Stop()
+	require.NoError(t, err)
+	err = ctm.ConsumerFpApp.Stop()
+	require.NoError(t, err)
 	err = ctm.BabylonHandler.Stop()
 	require.NoError(t, err)
-
+	ctm.EOTSServerHandler.Stop()
 	err = os.RemoveAll(ctm.BaseDir)
 	require.NoError(t, err)
 }