package e2e_utils

import (
<<<<<<< HEAD
	"fmt"
	"os"
	"os/exec"
	"testing"
	"time"

	"encoding/hex"

	"github.com/babylonlabs-io/finality-provider/finality-provider/config"
	"github.com/babylonlabs-io/finality-provider/finality-provider/service"
	"github.com/btcsuite/btcd/btcec/v2"
	"github.com/btcsuite/btcd/chaincfg"
	stakingtypes "github.com/cosmos/cosmos-sdk/x/staking/types"

	bbntypes "github.com/babylonlabs-io/babylon/types"
	bstypes "github.com/babylonlabs-io/babylon/x/btcstaking/types"
	"github.com/stretchr/testify/require"
)

var (
	EventuallyWaitTimeOut = 3 * time.Minute
	EventuallyPollTime    = 500 * time.Millisecond
	FpNamePrefix          = "test-fp-"
	MonikerPrefix         = "moniker-"
	ChainID               = "chain-test"
	Passphrase            = "testpass"
	HdPath                = ""
	WasmStake             = "ustake"  // Default staking token
	WasmFee               = "ucosm"   // Default fee token
	WasmMoniker           = "node001" // Default moniker
	BtcNetworkParams      = &chaincfg.SimNetParams
	StakingTime           = uint16(100)
	StakingAmount         = int64(500000)
)

func NewDescription(moniker string) *stakingtypes.Description {
	dec := stakingtypes.NewDescription(moniker, "", "", "", "")
	return &dec
}

func BaseDir(pattern string) (string, error) {
	tempPath := os.TempDir()

	tempName, err := os.MkdirTemp(tempPath, pattern)
=======
	"os"
	"testing"
)

func tempDir(t *testing.T, pattern string) (string, error) {
	tempName, err := os.MkdirTemp(os.TempDir(), pattern)
>>>>>>> 30d2a1a4
	if err != nil {
		return "", err
	}

	t.Cleanup(func() {
		_ = os.RemoveAll(tempName)
	})

	if err = os.Chmod(tempName, 0755); err != nil {
		return "", err
	}

	return tempName, nil
}

func RunCommand(name string, args ...string) ([]byte, error) {
	cmd := exec.Command(name, args...)
	output, err := cmd.CombinedOutput()
	if err != nil {
		return nil, fmt.Errorf("error running command: %v", err)
	}
	return output, nil
}

func GenerateCovenantCommittee(
	numCovenants int,
	t *testing.T,
) ([]*btcec.PrivateKey, []*bbntypes.BIP340PubKey) {
	var (
		covenantPrivKeys []*btcec.PrivateKey
		covenantPubKeys  []*bbntypes.BIP340PubKey
	)

	for i := 0; i < numCovenants; i++ {
		privKey, err := btcec.NewPrivateKey()
		require.NoError(t, err)
		covenantPrivKeys = append(covenantPrivKeys, privKey)
		pubKey := bbntypes.NewBIP340PubKeyFromBTCPK(privKey.PubKey())
		covenantPubKeys = append(covenantPubKeys, pubKey)
	}

	return covenantPrivKeys, covenantPubKeys
}

func WaitForFpPubRandCommittedReachTargetHeight(t *testing.T, fpIns *service.FinalityProviderInstance, targetHeight uint64) {
	var lastCommittedHeight uint64
	var err error
	require.Eventually(t, func() bool {
		lastCommittedHeight, err = fpIns.GetLastCommittedHeight()
		if err != nil {
			return false
		}
		return lastCommittedHeight >= targetHeight
	}, EventuallyWaitTimeOut, EventuallyPollTime)
	t.Logf("Public randomness for fp %s is successfully committed at height %d", fpIns.GetBtcPkHex(), lastCommittedHeight)
}

func WaitForFpPubRandCommitted(t *testing.T, fpIns *service.FinalityProviderInstance) {
	WaitForFpPubRandCommittedReachTargetHeight(t, fpIns, 1)
}

func DefaultFpConfig(keyringDir, homeDir string) *config.Config {
	cfg := config.DefaultConfigWithHome(homeDir)

	cfg.BitcoinNetwork = "simnet"
	cfg.BTCNetParams = chaincfg.SimNetParams

	cfg.PollerConfig.AutoChainScanningMode = false
	// babylon configs for sending transactions
	cfg.BabylonConfig.KeyDirectory = keyringDir
	// need to use this one to send otherwise we will have account sequence mismatch
	// errors
	cfg.BabylonConfig.Key = "test-spending-key"
	// Big adjustment to make sure we have enough gas in our transactions
	cfg.BabylonConfig.GasAdjustment = 20
	// adjust num pub rand to 1000
	cfg.NumPubRand = 1000

	return &cfg
}

func DefaultFpConfigWithPorts(keyringDir, homeDir string, fpRpcPort, fpMetricsPort, eotsRpcPort int) *config.Config {
	cfg := DefaultFpConfig(keyringDir, homeDir)
	cfg.RpcListener = fmt.Sprintf("127.0.0.1:%d", fpRpcPort)
	cfg.EOTSManagerAddress = fmt.Sprintf("127.0.0.1:%d", eotsRpcPort)
	cfg.Metrics.Port = fpMetricsPort
	return cfg
}

// ParseRespBTCDelToBTCDel parses an BTC delegation response to BTC Delegation
// adapted from
// https://github.com/babylonlabs-io/babylon-private/blob/74a24c962ce2cf64e5216edba9383fe0b460070c/test/e2e/btc_staking_e2e_test.go#L773
func ParseRespBTCDelToBTCDel(
	resp *bstypes.BTCDelegationResponse,
) (btcDel *bstypes.BTCDelegation, err error) {
	stakingTx, err := hex.DecodeString(resp.StakingTxHex)
	if err != nil {
		return nil, err
	}

	delSig, err := bbntypes.NewBIP340SignatureFromHex(resp.DelegatorSlashSigHex)
	if err != nil {
		return nil, err
	}

	slashingTx, err := bstypes.NewBTCSlashingTxFromHex(resp.SlashingTxHex)
	if err != nil {
		return nil, err
	}

	btcDel = &bstypes.BTCDelegation{
		// missing BabylonPk, Pop
		// these fields are not sent out to the client on BTCDelegationResponse
		BtcPk:            resp.BtcPk,
		FpBtcPkList:      resp.FpBtcPkList,
		StartHeight:      resp.StartHeight,
		EndHeight:        resp.EndHeight,
		TotalSat:         resp.TotalSat,
		StakingTx:        stakingTx,
		DelegatorSig:     delSig,
		StakingOutputIdx: resp.StakingOutputIdx,
		CovenantSigs:     resp.CovenantSigs,
		UnbondingTime:    resp.UnbondingTime,
		SlashingTx:       slashingTx,
	}

	if resp.UndelegationResponse != nil {
		ud := resp.UndelegationResponse
		unbondTx, err := hex.DecodeString(ud.UnbondingTxHex)
		if err != nil {
			return nil, err
		}

		slashTx, err := bstypes.NewBTCSlashingTxFromHex(ud.SlashingTxHex)
		if err != nil {
			return nil, err
		}

		delSlashingSig, err := bbntypes.NewBIP340SignatureFromHex(ud.DelegatorSlashingSigHex)
		if err != nil {
			return nil, err
		}

		btcDel.BtcUndelegation = &bstypes.BTCUndelegation{
			UnbondingTx:              unbondTx,
			CovenantUnbondingSigList: ud.CovenantUnbondingSigList,
			CovenantSlashingSigs:     ud.CovenantSlashingSigs,
			SlashingTx:               slashTx,
			DelegatorSlashingSig:     delSlashingSig,
		}

		if len(ud.DelegatorUnbondingSigHex) > 0 {
			delUnbondingSig, err := bbntypes.NewBIP340SignatureFromHex(ud.DelegatorUnbondingSigHex)
			if err != nil {
				return nil, err
			}
			btcDel.BtcUndelegation.DelegatorUnbondingSig = delUnbondingSig
		}
	}

	return btcDel, nil
}<|MERGE_RESOLUTION|>--- conflicted
+++ resolved
@@ -1,7 +1,6 @@
 package e2e_utils
 
 import (
-<<<<<<< HEAD
 	"fmt"
 	"os"
 	"os/exec"
@@ -46,14 +45,6 @@
 	tempPath := os.TempDir()
 
 	tempName, err := os.MkdirTemp(tempPath, pattern)
-=======
-	"os"
-	"testing"
-)
-
-func tempDir(t *testing.T, pattern string) (string, error) {
-	tempName, err := os.MkdirTemp(os.TempDir(), pattern)
->>>>>>> 30d2a1a4
 	if err != nil {
 		return "", err
 	}
