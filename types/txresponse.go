package types

<<<<<<< HEAD
import "github.com/cosmos/relayer/v2/relayer/provider"
=======
import (
	"github.com/babylonlabs-io/babylon/client/babylonclient"
)
>>>>>>> bc7cc1e6

// TxResponse handles the transaction response in the interface ConsumerController
// Not every consumer has Events thing in their response,
// so consumer client implementations need to care about Events field.
type TxResponse struct {
	TxHash string
<<<<<<< HEAD
	// JSON-encoded data, now it is for testing purposes only
	Events []provider.RelayerEvent
=======
	Events []babylonclient.RelayerEvent
>>>>>>> bc7cc1e6
}<|MERGE_RESOLUTION|>--- conflicted
+++ resolved
@@ -1,22 +1,33 @@
 package types
 
-<<<<<<< HEAD
-import "github.com/cosmos/relayer/v2/relayer/provider"
-=======
 import (
 	"github.com/babylonlabs-io/babylon/client/babylonclient"
+	"github.com/cosmos/relayer/v2/relayer/provider"
 )
->>>>>>> bc7cc1e6
 
 // TxResponse handles the transaction response in the interface ConsumerController
 // Not every consumer has Events thing in their response,
 // so consumer client implementations need to care about Events field.
 type TxResponse struct {
 	TxHash string
-<<<<<<< HEAD
-	// JSON-encoded data, now it is for testing purposes only
-	Events []provider.RelayerEvent
-=======
 	Events []babylonclient.RelayerEvent
->>>>>>> bc7cc1e6
+}
+
+func NewBabylonTxResponse(resp *provider.RelayerTxResponse) *babylonclient.RelayerTxResponse {
+	events := make([]babylonclient.RelayerEvent, len(resp.Events))
+	for i, event := range resp.Events {
+		events[i] = babylonclient.RelayerEvent{
+			EventType:  event.EventType,
+			Attributes: event.Attributes,
+		}
+	}
+
+	return &babylonclient.RelayerTxResponse{
+		Height:    resp.Height,
+		TxHash:    resp.TxHash,
+		Events:    events,
+		Codespace: resp.Codespace,
+		Code:      resp.Code,
+		Data:      resp.Data,
+	}
 }